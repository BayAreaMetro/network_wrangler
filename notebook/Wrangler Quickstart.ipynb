--- conflicted
+++ resolved
@@ -17,11 +17,7 @@
   },
   {
    "cell_type": "code",
-<<<<<<< HEAD
-   "execution_count": 1,
-=======
-   "execution_count": null,
->>>>>>> 2047abef
+   "execution_count": null,
    "metadata": {},
    "outputs": [],
    "source": [
@@ -57,11 +53,7 @@
   },
   {
    "cell_type": "code",
-<<<<<<< HEAD
-   "execution_count": 2,
-=======
-   "execution_count": null,
->>>>>>> 2047abef
+   "execution_count": null,
    "metadata": {},
    "outputs": [],
    "source": [
@@ -82,11 +74,7 @@
   },
   {
    "cell_type": "code",
-<<<<<<< HEAD
-   "execution_count": 3,
-=======
-   "execution_count": null,
->>>>>>> 2047abef
+   "execution_count": null,
    "metadata": {},
    "outputs": [],
    "source": [
@@ -100,11 +88,7 @@
   },
   {
    "cell_type": "code",
-<<<<<<< HEAD
-   "execution_count": 4,
-=======
-   "execution_count": null,
->>>>>>> 2047abef
+   "execution_count": null,
    "metadata": {},
    "outputs": [],
    "source": [
@@ -122,219 +106,7 @@
    "cell_type": "code",
    "execution_count": null,
    "metadata": {},
-<<<<<<< HEAD
-   "outputs": [
-    {
-     "data": {
-      "text/html": [
-       "<div>\n",
-       "<style scoped>\n",
-       "    .dataframe tbody tr th:only-of-type {\n",
-       "        vertical-align: middle;\n",
-       "    }\n",
-       "\n",
-       "    .dataframe tbody tr th {\n",
-       "        vertical-align: top;\n",
-       "    }\n",
-       "\n",
-       "    .dataframe thead th {\n",
-       "        text-align: right;\n",
-       "    }\n",
-       "</style>\n",
-       "<table border=\"1\" class=\"dataframe\">\n",
-       "  <thead>\n",
-       "    <tr style=\"text-align: right;\">\n",
-       "      <th></th>\n",
-       "      <th>model_link_id</th>\n",
-       "      <th>osm_link_id</th>\n",
-       "      <th>shstReferenceId</th>\n",
-       "      <th>shstGeometryId</th>\n",
-       "      <th>u</th>\n",
-       "      <th>v</th>\n",
-       "      <th>A</th>\n",
-       "      <th>B</th>\n",
-       "      <th>access</th>\n",
-       "      <th>area</th>\n",
-       "      <th>bridge</th>\n",
-       "      <th>highway</th>\n",
-       "      <th>length</th>\n",
-       "      <th>maxspeed</th>\n",
-       "      <th>name</th>\n",
-       "      <th>oneway</th>\n",
-       "      <th>tunnel</th>\n",
-       "      <th>width</th>\n",
-       "      <th>lanes</th>\n",
-       "      <th>distance</th>\n",
-       "      <th>HOV_access</th>\n",
-       "      <th>trn_priority</th>\n",
-       "      <th>ttime_assert</th>\n",
-       "      <th>transit_access</th>\n",
-       "      <th>drive_access</th>\n",
-       "      <th>walk_access</th>\n",
-       "      <th>bike_access</th>\n",
-       "      <th>transit_walk_access</th>\n",
-       "      <th>locationReferences</th>\n",
-       "      <th>ref</th>\n",
-       "      <th>geometry</th>\n",
-       "    </tr>\n",
-       "  </thead>\n",
-       "  <tbody>\n",
-       "    <tr>\n",
-       "      <th>0</th>\n",
-       "      <td>224</td>\n",
-       "      <td>18214905,18220565</td>\n",
-       "      <td>6a22969708104ae2497244f3d079381d</td>\n",
-       "      <td>4a454269d65c6619a2d7e2026295a295</td>\n",
-       "      <td>493882040</td>\n",
-       "      <td>187879468</td>\n",
-       "      <td>3230</td>\n",
-       "      <td>52771</td>\n",
-       "      <td></td>\n",
-       "      <td></td>\n",
-       "      <td></td>\n",
-       "      <td>residential</td>\n",
-       "      <td>80.935</td>\n",
-       "      <td></td>\n",
-       "      <td>Arkwright Street,North Rivoli Street</td>\n",
-       "      <td>False</td>\n",
-       "      <td></td>\n",
-       "      <td></td>\n",
-       "      <td>1</td>\n",
-       "      <td>0.050322</td>\n",
-       "      <td>0</td>\n",
-       "      <td>0</td>\n",
-       "      <td>0.0</td>\n",
-       "      <td>0</td>\n",
-       "      <td>1</td>\n",
-       "      <td>1</td>\n",
-       "      <td>1</td>\n",
-       "      <td>0</td>\n",
-       "      <td>[{'sequence': 1, 'point': [-93.0837695, 44.963...</td>\n",
-       "      <td>NaN</td>\n",
-       "      <td>LINESTRING (-93.08377 44.96334, -93.08324 44.9...</td>\n",
-       "    </tr>\n",
-       "    <tr>\n",
-       "      <th>1</th>\n",
-       "      <td>280</td>\n",
-       "      <td>18218485</td>\n",
-       "      <td>bff76735795c148707c774d7f7a0fa6b</td>\n",
-       "      <td>13e68dc0fe4477f10b9655ebbd5f8435</td>\n",
-       "      <td>493882338</td>\n",
-       "      <td>493882339</td>\n",
-       "      <td>3261</td>\n",
-       "      <td>3262</td>\n",
-       "      <td></td>\n",
-       "      <td></td>\n",
-       "      <td></td>\n",
-       "      <td>tertiary</td>\n",
-       "      <td>112.639</td>\n",
-       "      <td></td>\n",
-       "      <td>East Cayuga Street</td>\n",
-       "      <td>False</td>\n",
-       "      <td></td>\n",
-       "      <td></td>\n",
-       "      <td>2</td>\n",
-       "      <td>0.070096</td>\n",
-       "      <td>0</td>\n",
-       "      <td>0</td>\n",
-       "      <td>0.0</td>\n",
-       "      <td>0</td>\n",
-       "      <td>1</td>\n",
-       "      <td>0</td>\n",
-       "      <td>0</td>\n",
-       "      <td>0</td>\n",
-       "      <td>[{'sequence': 1, 'point': [-93.0855338, 44.966...</td>\n",
-       "      <td>NaN</td>\n",
-       "      <td>LINESTRING (-93.08553 44.96621, -93.08431 44.9...</td>\n",
-       "    </tr>\n",
-       "    <tr>\n",
-       "      <th>2</th>\n",
-       "      <td>281</td>\n",
-       "      <td>221685888,221685889,221685893</td>\n",
-       "      <td>42b68a489b91dd5a1415fb25fb53de65</td>\n",
-       "      <td>9ba14c0a7330177aa938ad0ec43b45f1</td>\n",
-       "      <td>493882338</td>\n",
-       "      <td>2307229054</td>\n",
-       "      <td>3261</td>\n",
-       "      <td>131209</td>\n",
-       "      <td></td>\n",
-       "      <td></td>\n",
-       "      <td>yes</td>\n",
-       "      <td>tertiary</td>\n",
-       "      <td>135.753</td>\n",
-       "      <td></td>\n",
-       "      <td>East Cayuga Street</td>\n",
-       "      <td>True</td>\n",
-       "      <td></td>\n",
-       "      <td></td>\n",
-       "      <td>2</td>\n",
-       "      <td>0.084513</td>\n",
-       "      <td>0</td>\n",
-       "      <td>0</td>\n",
-       "      <td>0.0</td>\n",
-       "      <td>0</td>\n",
-       "      <td>1</td>\n",
-       "      <td>0</td>\n",
-       "      <td>0</td>\n",
-       "      <td>0</td>\n",
-       "      <td>[{'sequence': 1, 'point': [-93.0855338, 44.966...</td>\n",
-       "      <td>NaN</td>\n",
-       "      <td>LINESTRING (-93.08553 44.96621, -93.08712 44.9...</td>\n",
-       "    </tr>\n",
-       "  </tbody>\n",
-       "</table>\n",
-       "</div>"
-      ],
-      "text/plain": [
-       "   model_link_id                    osm_link_id  \\\n",
-       "0            224              18214905,18220565   \n",
-       "1            280                       18218485   \n",
-       "2            281  221685888,221685889,221685893   \n",
-       "\n",
-       "                    shstReferenceId                    shstGeometryId  \\\n",
-       "0  6a22969708104ae2497244f3d079381d  4a454269d65c6619a2d7e2026295a295   \n",
-       "1  bff76735795c148707c774d7f7a0fa6b  13e68dc0fe4477f10b9655ebbd5f8435   \n",
-       "2  42b68a489b91dd5a1415fb25fb53de65  9ba14c0a7330177aa938ad0ec43b45f1   \n",
-       "\n",
-       "           u           v     A       B access area bridge      highway  \\\n",
-       "0  493882040   187879468  3230   52771                     residential   \n",
-       "1  493882338   493882339  3261    3262                        tertiary   \n",
-       "2  493882338  2307229054  3261  131209                yes     tertiary   \n",
-       "\n",
-       "    length maxspeed                                  name oneway tunnel width  \\\n",
-       "0   80.935           Arkwright Street,North Rivoli Street  False                \n",
-       "1  112.639                             East Cayuga Street  False                \n",
-       "2  135.753                             East Cayuga Street   True                \n",
-       "\n",
-       "   lanes  distance  HOV_access  trn_priority  ttime_assert  \\\n",
-       "0      1  0.050322           0                 0                0.0   \n",
-       "1      2  0.070096           0                 0                0.0   \n",
-       "2      2  0.084513           0                 0                0.0   \n",
-       "\n",
-       "   transit_access  drive_access  walk_access  bike_access  \\\n",
-       "0               0             1            1            1   \n",
-       "1               0             1            0            0   \n",
-       "2               0             1            0            0   \n",
-       "\n",
-       "   transit_walk_access                                 locationReferences  \\\n",
-       "0                    0  [{'sequence': 1, 'point': [-93.0837695, 44.963...   \n",
-       "1                    0  [{'sequence': 1, 'point': [-93.0855338, 44.966...   \n",
-       "2                    0  [{'sequence': 1, 'point': [-93.0855338, 44.966...   \n",
-       "\n",
-       "   ref                                           geometry  \n",
-       "0  NaN  LINESTRING (-93.08377 44.96334, -93.08324 44.9...  \n",
-       "1  NaN  LINESTRING (-93.08553 44.96621, -93.08431 44.9...  \n",
-       "2  NaN  LINESTRING (-93.08553 44.96621, -93.08712 44.9...  "
-      ]
-     },
-     "execution_count": 5,
-     "metadata": {},
-     "output_type": "execute_result"
-    }
-   ],
-=======
-   "outputs": [],
->>>>>>> 2047abef
+   "outputs": [],
    "source": [
     "net.links_df[:3]"
    ]
@@ -350,702 +122,63 @@
   },
   {
    "cell_type": "code",
-<<<<<<< HEAD
-   "execution_count": 6,
-   "metadata": {},
-   "outputs": [
-    {
-     "data": {
-      "text/html": [
-       "<div>\n",
-       "<style scoped>\n",
-       "    .dataframe tbody tr th:only-of-type {\n",
-       "        vertical-align: middle;\n",
-       "    }\n",
-       "\n",
-       "    .dataframe tbody tr th {\n",
-       "        vertical-align: top;\n",
-       "    }\n",
-       "\n",
-       "    .dataframe thead th {\n",
-       "        text-align: right;\n",
-       "    }\n",
-       "</style>\n",
-       "<table border=\"1\" class=\"dataframe\">\n",
-       "  <thead>\n",
-       "    <tr style=\"text-align: right;\">\n",
-       "      <th></th>\n",
-       "      <th>id</th>\n",
-       "      <th>shstFromIntersectionId</th>\n",
-       "      <th>shstToIntersectionId</th>\n",
-       "      <th>forwardReferenceId</th>\n",
-       "      <th>geometry</th>\n",
-       "    </tr>\n",
-       "  </thead>\n",
-       "  <tbody>\n",
-       "    <tr>\n",
-       "      <th>0</th>\n",
-       "      <td>4a454269d65c6619a2d7e2026295a295</td>\n",
-       "      <td>4d0231aa0ebb779f142c2518703ee481</td>\n",
-       "      <td>3654951b676940911fe5021b93c90cc5</td>\n",
-       "      <td>6a22969708104ae2497244f3d079381d</td>\n",
-       "      <td>LINESTRING (-93.08377 44.96334, -93.08376 44.9...</td>\n",
-       "    </tr>\n",
-       "    <tr>\n",
-       "      <th>1</th>\n",
-       "      <td>13e68dc0fe4477f10b9655ebbd5f8435</td>\n",
-       "      <td>b6ee5e5a4adca2f379b20fe7ee7ca77d</td>\n",
-       "      <td>51013ccb2e52ee1ea83de6d36e4ef268</td>\n",
-       "      <td>bff76735795c148707c774d7f7a0fa6b</td>\n",
-       "      <td>LINESTRING (-93.08553 44.96621, -93.08524 44.9...</td>\n",
-       "    </tr>\n",
-       "    <tr>\n",
-       "      <th>2</th>\n",
-       "      <td>9ba14c0a7330177aa938ad0ec43b45f1</td>\n",
-       "      <td>b6ee5e5a4adca2f379b20fe7ee7ca77d</td>\n",
-       "      <td>863278524c056439c207888e8f09d04e</td>\n",
-       "      <td>42b68a489b91dd5a1415fb25fb53de65</td>\n",
-       "      <td>LINESTRING (-93.08553 44.96621, -93.08574 44.9...</td>\n",
-       "    </tr>\n",
-       "  </tbody>\n",
-       "</table>\n",
-       "</div>"
-      ],
-      "text/plain": [
-       "                                 id            shstFromIntersectionId  \\\n",
-       "0  4a454269d65c6619a2d7e2026295a295  4d0231aa0ebb779f142c2518703ee481   \n",
-       "1  13e68dc0fe4477f10b9655ebbd5f8435  b6ee5e5a4adca2f379b20fe7ee7ca77d   \n",
-       "2  9ba14c0a7330177aa938ad0ec43b45f1  b6ee5e5a4adca2f379b20fe7ee7ca77d   \n",
-       "\n",
-       "               shstToIntersectionId                forwardReferenceId  \\\n",
-       "0  3654951b676940911fe5021b93c90cc5  6a22969708104ae2497244f3d079381d   \n",
-       "1  51013ccb2e52ee1ea83de6d36e4ef268  bff76735795c148707c774d7f7a0fa6b   \n",
-       "2  863278524c056439c207888e8f09d04e  42b68a489b91dd5a1415fb25fb53de65   \n",
-       "\n",
-       "                                            geometry  \n",
-       "0  LINESTRING (-93.08377 44.96334, -93.08376 44.9...  \n",
-       "1  LINESTRING (-93.08553 44.96621, -93.08524 44.9...  \n",
-       "2  LINESTRING (-93.08553 44.96621, -93.08574 44.9...  "
-      ]
-     },
-     "execution_count": 6,
-     "metadata": {},
-     "output_type": "execute_result"
-    }
-   ],
-=======
-   "execution_count": null,
-   "metadata": {},
-   "outputs": [],
->>>>>>> 2047abef
+   "execution_count": null,
+   "metadata": {},
+   "outputs": [],
    "source": [
     "net.shapes_df[:3]"
    ]
   },
   {
    "cell_type": "code",
-<<<<<<< HEAD
-   "execution_count": 7,
-   "metadata": {},
-   "outputs": [
-    {
-     "data": {
-      "text/html": [
-       "<div>\n",
-       "<style scoped>\n",
-       "    .dataframe tbody tr th:only-of-type {\n",
-       "        vertical-align: middle;\n",
-       "    }\n",
-       "\n",
-       "    .dataframe tbody tr th {\n",
-       "        vertical-align: top;\n",
-       "    }\n",
-       "\n",
-       "    .dataframe thead th {\n",
-       "        text-align: right;\n",
-       "    }\n",
-       "</style>\n",
-       "<table border=\"1\" class=\"dataframe\">\n",
-       "  <thead>\n",
-       "    <tr style=\"text-align: right;\">\n",
-       "      <th></th>\n",
-       "      <th>route_id</th>\n",
-       "      <th>agency_id</th>\n",
-       "      <th>route_short_name</th>\n",
-       "      <th>route_long_name</th>\n",
-       "      <th>route_desc</th>\n",
-       "      <th>route_type</th>\n",
-       "      <th>route_url</th>\n",
-       "      <th>route_color</th>\n",
-       "      <th>route_text_color</th>\n",
-       "    </tr>\n",
-       "  </thead>\n",
-       "  <tbody>\n",
-       "    <tr>\n",
-       "      <th>0</th>\n",
-       "      <td>3-111</td>\n",
-       "      <td>0</td>\n",
-       "      <td>3</td>\n",
-       "      <td>U of M - Como Av - Energy Park Dr - Maryland Av</td>\n",
-       "      <td>NaN</td>\n",
-       "      <td>3</td>\n",
-       "      <td>http://www.metrotransit.org/route/3</td>\n",
-       "      <td>NaN</td>\n",
-       "      <td>0</td>\n",
-       "    </tr>\n",
-       "    <tr>\n",
-       "      <th>1</th>\n",
-       "      <td>16-111</td>\n",
-       "      <td>2</td>\n",
-       "      <td>16</td>\n",
-       "      <td>University Av - Midway</td>\n",
-       "      <td>NaN</td>\n",
-       "      <td>3</td>\n",
-       "      <td>http://www.metrotransit.org/route/16</td>\n",
-       "      <td>NaN</td>\n",
-       "      <td>0</td>\n",
-       "    </tr>\n",
-       "    <tr>\n",
-       "      <th>2</th>\n",
-       "      <td>21-111</td>\n",
-       "      <td>0</td>\n",
-       "      <td>21</td>\n",
-       "      <td>Uptown - Lake St - Midway - Selby  Av</td>\n",
-       "      <td>NaN</td>\n",
-       "      <td>3</td>\n",
-       "      <td>http://www.metrotransit.org/route/21</td>\n",
-       "      <td>NaN</td>\n",
-       "      <td>0</td>\n",
-       "    </tr>\n",
-       "  </tbody>\n",
-       "</table>\n",
-       "</div>"
-      ],
-      "text/plain": [
-       "  route_id agency_id route_short_name  \\\n",
-       "0    3-111         0                3   \n",
-       "1   16-111         2               16   \n",
-       "2   21-111         0               21   \n",
-       "\n",
-       "                                   route_long_name route_desc  route_type  \\\n",
-       "0  U of M - Como Av - Energy Park Dr - Maryland Av        NaN           3   \n",
-       "1                           University Av - Midway        NaN           3   \n",
-       "2            Uptown - Lake St - Midway - Selby  Av        NaN           3   \n",
-       "\n",
-       "                              route_url route_color route_text_color  \n",
-       "0   http://www.metrotransit.org/route/3         NaN                0  \n",
-       "1  http://www.metrotransit.org/route/16         NaN                0  \n",
-       "2  http://www.metrotransit.org/route/21         NaN                0  "
-      ]
-     },
-     "execution_count": 7,
-     "metadata": {},
-     "output_type": "execute_result"
-    }
-   ],
-=======
-   "execution_count": null,
-   "metadata": {},
-   "outputs": [],
->>>>>>> 2047abef
+   "execution_count": null,
+   "metadata": {},
+   "outputs": [],
    "source": [
     "transit_net.feed.routes[:3]"
    ]
   },
   {
    "cell_type": "code",
-<<<<<<< HEAD
-   "execution_count": 8,
-   "metadata": {},
-   "outputs": [
-    {
-     "data": {
-      "text/html": [
-       "<div>\n",
-       "<style scoped>\n",
-       "    .dataframe tbody tr th:only-of-type {\n",
-       "        vertical-align: middle;\n",
-       "    }\n",
-       "\n",
-       "    .dataframe tbody tr th {\n",
-       "        vertical-align: top;\n",
-       "    }\n",
-       "\n",
-       "    .dataframe thead th {\n",
-       "        text-align: right;\n",
-       "    }\n",
-       "</style>\n",
-       "<table border=\"1\" class=\"dataframe\">\n",
-       "  <thead>\n",
-       "    <tr style=\"text-align: right;\">\n",
-       "      <th></th>\n",
-       "      <th>trip_id</th>\n",
-       "      <th>arrival_time</th>\n",
-       "      <th>departure_time</th>\n",
-       "      <th>stop_id</th>\n",
-       "      <th>stop_sequence</th>\n",
-       "      <th>pickup_type</th>\n",
-       "      <th>drop_off_type</th>\n",
-       "      <th>stop_distance</th>\n",
-       "      <th>timepoint</th>\n",
-       "      <th>stop_is_skipped</th>\n",
-       "    </tr>\n",
-       "  </thead>\n",
-       "  <tbody>\n",
-       "    <tr>\n",
-       "      <th>0</th>\n",
-       "      <td>14940701-JUN19-MVS-BUS-Weekday-01</td>\n",
-       "      <td>0.0</td>\n",
-       "      <td>0.0</td>\n",
-       "      <td>56107</td>\n",
-       "      <td>1</td>\n",
-       "      <td>0</td>\n",
-       "      <td>0</td>\n",
-       "      <td>NaN</td>\n",
-       "      <td>NaN</td>\n",
-       "      <td>NaN</td>\n",
-       "    </tr>\n",
-       "    <tr>\n",
-       "      <th>1</th>\n",
-       "      <td>14940701-JUN19-MVS-BUS-Weekday-01</td>\n",
-       "      <td>0.0</td>\n",
-       "      <td>0.0</td>\n",
-       "      <td>42823</td>\n",
-       "      <td>2</td>\n",
-       "      <td>0</td>\n",
-       "      <td>0</td>\n",
-       "      <td>NaN</td>\n",
-       "      <td>NaN</td>\n",
-       "      <td>NaN</td>\n",
-       "    </tr>\n",
-       "    <tr>\n",
-       "      <th>2</th>\n",
-       "      <td>14940701-JUN19-MVS-BUS-Weekday-01</td>\n",
-       "      <td>0.0</td>\n",
-       "      <td>0.0</td>\n",
-       "      <td>44061</td>\n",
-       "      <td>3</td>\n",
-       "      <td>0</td>\n",
-       "      <td>0</td>\n",
-       "      <td>NaN</td>\n",
-       "      <td>NaN</td>\n",
-       "      <td>NaN</td>\n",
-       "    </tr>\n",
-       "  </tbody>\n",
-       "</table>\n",
-       "</div>"
-      ],
-      "text/plain": [
-       "                             trip_id  arrival_time  departure_time stop_id  \\\n",
-       "0  14940701-JUN19-MVS-BUS-Weekday-01           0.0             0.0   56107   \n",
-       "1  14940701-JUN19-MVS-BUS-Weekday-01           0.0             0.0   42823   \n",
-       "2  14940701-JUN19-MVS-BUS-Weekday-01           0.0             0.0   44061   \n",
-       "\n",
-       "   stop_sequence  pickup_type drop_off_type stop_distance  timepoint  \\\n",
-       "0              1            0             0           NaN        NaN   \n",
-       "1              2            0             0           NaN        NaN   \n",
-       "2              3            0             0           NaN        NaN   \n",
-       "\n",
-       "  stop_is_skipped  \n",
-       "0             NaN  \n",
-       "1             NaN  \n",
-       "2             NaN  "
-      ]
-     },
-     "execution_count": 8,
-     "metadata": {},
-     "output_type": "execute_result"
-    }
-   ],
-=======
-   "execution_count": null,
-   "metadata": {},
-   "outputs": [],
->>>>>>> 2047abef
+   "execution_count": null,
+   "metadata": {},
+   "outputs": [],
    "source": [
     "transit_net.feed.stop_times[:3]"
    ]
   },
   {
    "cell_type": "code",
-<<<<<<< HEAD
-   "execution_count": 9,
-   "metadata": {},
-   "outputs": [
-    {
-     "data": {
-      "text/html": [
-       "<div>\n",
-       "<style scoped>\n",
-       "    .dataframe tbody tr th:only-of-type {\n",
-       "        vertical-align: middle;\n",
-       "    }\n",
-       "\n",
-       "    .dataframe tbody tr th {\n",
-       "        vertical-align: top;\n",
-       "    }\n",
-       "\n",
-       "    .dataframe thead th {\n",
-       "        text-align: right;\n",
-       "    }\n",
-       "</style>\n",
-       "<table border=\"1\" class=\"dataframe\">\n",
-       "  <thead>\n",
-       "    <tr style=\"text-align: right;\">\n",
-       "      <th></th>\n",
-       "      <th>trip_id</th>\n",
-       "      <th>headway_secs</th>\n",
-       "      <th>start_time</th>\n",
-       "      <th>end_time</th>\n",
-       "    </tr>\n",
-       "  </thead>\n",
-       "  <tbody>\n",
-       "    <tr>\n",
-       "      <th>0</th>\n",
-       "      <td>14940701-JUN19-MVS-BUS-Weekday-01</td>\n",
-       "      <td>3600</td>\n",
-       "      <td>21600.0</td>\n",
-       "      <td>32400.0</td>\n",
-       "    </tr>\n",
-       "    <tr>\n",
-       "      <th>1</th>\n",
-       "      <td>14940963-JUN19-MVS-BUS-Weekday-01</td>\n",
-       "      <td>1200</td>\n",
-       "      <td>21600.0</td>\n",
-       "      <td>32400.0</td>\n",
-       "    </tr>\n",
-       "    <tr>\n",
-       "      <th>2</th>\n",
-       "      <td>14940964-JUN19-MVS-BUS-Weekday-01</td>\n",
-       "      <td>1200</td>\n",
-       "      <td>32400.0</td>\n",
-       "      <td>54000.0</td>\n",
-       "    </tr>\n",
-       "  </tbody>\n",
-       "</table>\n",
-       "</div>"
-      ],
-      "text/plain": [
-       "                             trip_id  headway_secs  start_time  end_time\n",
-       "0  14940701-JUN19-MVS-BUS-Weekday-01          3600     21600.0   32400.0\n",
-       "1  14940963-JUN19-MVS-BUS-Weekday-01          1200     21600.0   32400.0\n",
-       "2  14940964-JUN19-MVS-BUS-Weekday-01          1200     32400.0   54000.0"
-      ]
-     },
-     "execution_count": 9,
-     "metadata": {},
-     "output_type": "execute_result"
-    }
-   ],
-=======
-   "execution_count": null,
-   "metadata": {},
-   "outputs": [],
->>>>>>> 2047abef
+   "execution_count": null,
+   "metadata": {},
+   "outputs": [],
    "source": [
     "transit_net.feed.frequencies[0:3]"
    ]
   },
   {
    "cell_type": "code",
-<<<<<<< HEAD
-   "execution_count": 10,
-   "metadata": {},
-   "outputs": [
-    {
-     "data": {
-      "text/html": [
-       "<div>\n",
-       "<style scoped>\n",
-       "    .dataframe tbody tr th:only-of-type {\n",
-       "        vertical-align: middle;\n",
-       "    }\n",
-       "\n",
-       "    .dataframe tbody tr th {\n",
-       "        vertical-align: top;\n",
-       "    }\n",
-       "\n",
-       "    .dataframe thead th {\n",
-       "        text-align: right;\n",
-       "    }\n",
-       "</style>\n",
-       "<table border=\"1\" class=\"dataframe\">\n",
-       "  <thead>\n",
-       "    <tr style=\"text-align: right;\">\n",
-       "      <th></th>\n",
-       "      <th>route_id</th>\n",
-       "      <th>service_id</th>\n",
-       "      <th>trip_id</th>\n",
-       "      <th>trip_headsign</th>\n",
-       "      <th>direction_id</th>\n",
-       "      <th>block_id</th>\n",
-       "      <th>shape_id</th>\n",
-       "      <th>wheelchair_accessible</th>\n",
-       "      <th>trip_destination</th>\n",
-       "      <th>trip_short_name</th>\n",
-       "      <th>trip_route_name</th>\n",
-       "      <th>pub_dir_id</th>\n",
-       "      <th>rm_block_id</th>\n",
-       "    </tr>\n",
-       "  </thead>\n",
-       "  <tbody>\n",
-       "    <tr>\n",
-       "      <th>0</th>\n",
-       "      <td>452-111</td>\n",
-       "      <td>JUN19-MVS-BUS-Weekday-01</td>\n",
-       "      <td>14940701-JUN19-MVS-BUS-Weekday-01</td>\n",
-       "      <td>Westbound 452  Express / Minneapolis</td>\n",
-       "      <td>1</td>\n",
-       "      <td>1874</td>\n",
-       "      <td>4520004</td>\n",
-       "      <td>1.0</td>\n",
-       "      <td>NaN</td>\n",
-       "      <td>NaN</td>\n",
-       "      <td>NaN</td>\n",
-       "      <td>NaN</td>\n",
-       "      <td>NaN</td>\n",
-       "    </tr>\n",
-       "    <tr>\n",
-       "      <th>1</th>\n",
-       "      <td>63-111</td>\n",
-       "      <td>JUN19-MVS-BUS-Weekday-01</td>\n",
-       "      <td>14940963-JUN19-MVS-BUS-Weekday-01</td>\n",
-       "      <td>Eastbound 63K E 3rd St / Lower Afton / Via Sunray</td>\n",
-       "      <td>0</td>\n",
-       "      <td>1562</td>\n",
-       "      <td>630009</td>\n",
-       "      <td>1.0</td>\n",
-       "      <td>NaN</td>\n",
-       "      <td>NaN</td>\n",
-       "      <td>NaN</td>\n",
-       "      <td>NaN</td>\n",
-       "      <td>NaN</td>\n",
-       "    </tr>\n",
-       "    <tr>\n",
-       "      <th>2</th>\n",
-       "      <td>63-111</td>\n",
-       "      <td>JUN19-MVS-BUS-Weekday-01</td>\n",
-       "      <td>14940964-JUN19-MVS-BUS-Weekday-01</td>\n",
-       "      <td>Westbound 63B Grand Ave/Westgate Sta</td>\n",
-       "      <td>1</td>\n",
-       "      <td>1556</td>\n",
-       "      <td>630010</td>\n",
-       "      <td>1.0</td>\n",
-       "      <td>NaN</td>\n",
-       "      <td>NaN</td>\n",
-       "      <td>NaN</td>\n",
-       "      <td>NaN</td>\n",
-       "      <td>NaN</td>\n",
-       "    </tr>\n",
-       "  </tbody>\n",
-       "</table>\n",
-       "</div>"
-      ],
-      "text/plain": [
-       "  route_id                service_id                            trip_id  \\\n",
-       "0  452-111  JUN19-MVS-BUS-Weekday-01  14940701-JUN19-MVS-BUS-Weekday-01   \n",
-       "1   63-111  JUN19-MVS-BUS-Weekday-01  14940963-JUN19-MVS-BUS-Weekday-01   \n",
-       "2   63-111  JUN19-MVS-BUS-Weekday-01  14940964-JUN19-MVS-BUS-Weekday-01   \n",
-       "\n",
-       "                                       trip_headsign  direction_id block_id  \\\n",
-       "0               Westbound 452  Express / Minneapolis             1     1874   \n",
-       "1  Eastbound 63K E 3rd St / Lower Afton / Via Sunray             0     1562   \n",
-       "2               Westbound 63B Grand Ave/Westgate Sta             1     1556   \n",
-       "\n",
-       "  shape_id  wheelchair_accessible trip_destination trip_short_name  \\\n",
-       "0  4520004                    1.0              NaN             NaN   \n",
-       "1   630009                    1.0              NaN             NaN   \n",
-       "2   630010                    1.0              NaN             NaN   \n",
-       "\n",
-       "  trip_route_name pub_dir_id rm_block_id  \n",
-       "0             NaN        NaN         NaN  \n",
-       "1             NaN        NaN         NaN  \n",
-       "2             NaN        NaN         NaN  "
-      ]
-     },
-     "execution_count": 10,
-     "metadata": {},
-     "output_type": "execute_result"
-    }
-   ],
-=======
-   "execution_count": null,
-   "metadata": {},
-   "outputs": [],
->>>>>>> 2047abef
+   "execution_count": null,
+   "metadata": {},
+   "outputs": [],
    "source": [
     "transit_net.feed.trips[0:3]"
    ]
   },
   {
    "cell_type": "code",
-<<<<<<< HEAD
-   "execution_count": 11,
-   "metadata": {},
-   "outputs": [
-    {
-     "data": {
-      "text/html": [
-       "<div>\n",
-       "<style scoped>\n",
-       "    .dataframe tbody tr th:only-of-type {\n",
-       "        vertical-align: middle;\n",
-       "    }\n",
-       "\n",
-       "    .dataframe tbody tr th {\n",
-       "        vertical-align: top;\n",
-       "    }\n",
-       "\n",
-       "    .dataframe thead th {\n",
-       "        text-align: right;\n",
-       "    }\n",
-       "</style>\n",
-       "<table border=\"1\" class=\"dataframe\">\n",
-       "  <thead>\n",
-       "    <tr style=\"text-align: right;\">\n",
-       "      <th></th>\n",
-       "      <th>stop_id</th>\n",
-       "      <th>stop_code</th>\n",
-       "      <th>stop_name</th>\n",
-       "      <th>stop_desc</th>\n",
-       "      <th>stop_lat</th>\n",
-       "      <th>stop_lon</th>\n",
-       "      <th>zone_id</th>\n",
-       "      <th>stop_url</th>\n",
-       "      <th>location_type</th>\n",
-       "      <th>wheelchair_boarding</th>\n",
-       "      <th>model_node_id</th>\n",
-       "      <th>osm_link_id</th>\n",
-       "      <th>node_ssid</th>\n",
-       "      <th>parent_station</th>\n",
-       "    </tr>\n",
-       "  </thead>\n",
-       "  <tbody>\n",
-       "    <tr>\n",
-       "      <th>0</th>\n",
-       "      <td>10037</td>\n",
-       "      <td>NaN</td>\n",
-       "      <td>Fillmore Ave E &amp; Robert St</td>\n",
-       "      <td>Far side E</td>\n",
-       "      <td>44.941361</td>\n",
-       "      <td>-93.084769</td>\n",
-       "      <td>NaN</td>\n",
-       "      <td>http://www.metrotransit.org/NexTripBadge.aspx?...</td>\n",
-       "      <td>0</td>\n",
-       "      <td>1.0</td>\n",
-       "      <td>57992</td>\n",
-       "      <td>187891416</td>\n",
-       "      <td>98e48a4ff360a8833c1f04b975fb8f73</td>\n",
-       "      <td>NaN</td>\n",
-       "    </tr>\n",
-       "    <tr>\n",
-       "      <th>1</th>\n",
-       "      <td>10039</td>\n",
-       "      <td>NaN</td>\n",
-       "      <td>Fillmore Ave E &amp; State St</td>\n",
-       "      <td>Near side E</td>\n",
-       "      <td>44.943261</td>\n",
-       "      <td>-93.080287</td>\n",
-       "      <td>NaN</td>\n",
-       "      <td>http://www.metrotransit.org/NexTripBadge.aspx?...</td>\n",
-       "      <td>0</td>\n",
-       "      <td>2.0</td>\n",
-       "      <td>46975</td>\n",
-       "      <td>187868185</td>\n",
-       "      <td>1203d85e0764f1e36a8a598977364db0</td>\n",
-       "      <td>NaN</td>\n",
-       "    </tr>\n",
-       "    <tr>\n",
-       "      <th>2</th>\n",
-       "      <td>10040</td>\n",
-       "      <td>NaN</td>\n",
-       "      <td>Fillmore Ave E &amp; Lafayette Rd W</td>\n",
-       "      <td>Near side E</td>\n",
-       "      <td>44.943613</td>\n",
-       "      <td>-93.078382</td>\n",
-       "      <td>NaN</td>\n",
-       "      <td>http://www.metrotransit.org/NexTripBadge.aspx?...</td>\n",
-       "      <td>0</td>\n",
-       "      <td>2.0</td>\n",
-       "      <td>57958</td>\n",
-       "      <td>187891352</td>\n",
-       "      <td>3127e296d73928bc1cec808a7acd6d3a</td>\n",
-       "      <td>NaN</td>\n",
-       "    </tr>\n",
-       "  </tbody>\n",
-       "</table>\n",
-       "</div>"
-      ],
-      "text/plain": [
-       "  stop_id stop_code                        stop_name    stop_desc   stop_lat  \\\n",
-       "0   10037       NaN       Fillmore Ave E & Robert St   Far side E  44.941361   \n",
-       "1   10039       NaN        Fillmore Ave E & State St  Near side E  44.943261   \n",
-       "2   10040       NaN  Fillmore Ave E & Lafayette Rd W  Near side E  44.943613   \n",
-       "\n",
-       "    stop_lon zone_id                                           stop_url  \\\n",
-       "0 -93.084769     NaN  http://www.metrotransit.org/NexTripBadge.aspx?...   \n",
-       "1 -93.080287     NaN  http://www.metrotransit.org/NexTripBadge.aspx?...   \n",
-       "2 -93.078382     NaN  http://www.metrotransit.org/NexTripBadge.aspx?...   \n",
-       "\n",
-       "   location_type  wheelchair_boarding model_node_id osm_link_id  \\\n",
-       "0              0                  1.0         57992   187891416   \n",
-       "1              0                  2.0         46975   187868185   \n",
-       "2              0                  2.0         57958   187891352   \n",
-       "\n",
-       "                          node_ssid parent_station  \n",
-       "0  98e48a4ff360a8833c1f04b975fb8f73            NaN  \n",
-       "1  1203d85e0764f1e36a8a598977364db0            NaN  \n",
-       "2  3127e296d73928bc1cec808a7acd6d3a            NaN  "
-      ]
-     },
-     "execution_count": 11,
-     "metadata": {},
-     "output_type": "execute_result"
-    }
-   ],
-=======
-   "execution_count": null,
-   "metadata": {},
-   "outputs": [],
->>>>>>> 2047abef
+   "execution_count": null,
+   "metadata": {},
+   "outputs": [],
    "source": [
     "transit_net.feed.stops[:3]"
    ]
   },
   {
    "cell_type": "code",
-<<<<<<< HEAD
-   "execution_count": 5,
-   "metadata": {},
-   "outputs": [
-    {
-     "data": {
-      "text/plain": [
-       "<matplotlib.axes._subplots.AxesSubplot at 0x124c9ebe0>"
-      ]
-     },
-     "execution_count": 5,
-     "metadata": {},
-     "output_type": "execute_result"
-    },
-    {
-     "data": {
-      "image/png": "iVBORw0KGgoAAAANSUhEUgAAAVwAAAD4CAYAAACg7F5gAAAABHNCSVQICAgIfAhkiAAAAAlwSFlzAAALEgAACxIB0t1+/AAAADh0RVh0U29mdHdhcmUAbWF0cGxvdGxpYiB2ZXJzaW9uMy4xLjEsIGh0dHA6Ly9tYXRwbG90bGliLm9yZy8QZhcZAAAgAElEQVR4nOydd3xUxfbAv2dreg+hBAgdBBSliAqKiB27KCrqUxFRVOwKPstTsfwsoE+fYkEsIPaGBVERULDQpEqvIUBIL9vv/P7YBVJ2kw1pBOb7+Szsnbkzc+5m99y5Z86cI0opNBqNRlP/mBpbAI1GozlS0ApXo9FoGgitcDUajaaB0ApXo9FoGgitcDUajaaBsDS2ADUhJSVFZWRkNLYYGo1GUyWLFy/eq5RKrVjepBRuRkYGixYtamwxNBqNpkpEZGuwcm1S0Gg0mgZCK1yNRqNpILTC1Wg0mgZCK1yNRqNpILTC1Wg0mgZCK1yNRqNpILTC1Wg0mgZCK1yNRqNpIMJWuCJiFpGlIjIzcDxVRDaLyLLAq1eQNr1EZKGIrBKR5SJyeZm6diLyh4hsEJEPRcRWN5ek0Wg0hyY1meGOBdZUKLtXKdUr8FoWpE0pcI1SqjtwFjBJRBICdc8AE5VSHYE84IYayq7RaDRNirAUroikA+cCb9akc6XUOqXU+sD7ncAeIFVEBBgMfBI49R3gwpr0rdFoNE2NcGe4k4D7AKNC+YSAqWCiiNir6kBE+gE2YCOQDOQrpbyB6h1AqxDtRonIIhFZlJ2dHaa4tacor5ivX/uB9x77mGVzVqJTEWk0mtpSbfAaERkK7FFKLRaRQWWqxgG78CvR14H7gcdC9NECeA+4Vill+Ce44aGUej3QP3369GkQrbd64VoeOOsJDJ+By+EmIjqC7id24YmvH8BibVLxfjQazSFEODPck4DzRWQLMAMYLCLvK6WylB8X8DbQL1hjEYkDvgEeVEr9HijOARJEZJ/2Sgcya3EddYZhGDw27HkcRU5cpW5Q4Cx2svLXf/jurZ8bWzyNRtOEqVbhKqXGKaXSlVIZwHDgZ6XUiMCslYA99kJgZcW2Ac+Dz4F3lVKflOlTAXOASwNF1wJf1vJa6oTNK7ZRWuioVO4qdTH5nne4su1onr3+ZQpyChtBOo1G05SpzfPxNBFJBQRYBowGEJE+wGil1EjgMuBkIFlE/hVo96+AR8P9wAwReQJYCrxVC1nqjKrMHa5SN9mlOfwwdS4/vDOXVp1aktwigWZtUsjJyiMi0ka/ob1JSksgJzOXzn070qVPhwaUXqPRHMpIU1oM6tOnj6rvAORKKa5sO5q9O3Jr1Y/ZYsIwFPZIG8PuOY9hd59PZExkHUmp0WgOZURksVKqT8VyvdOsAiLCo5/eS1RcJBHREYgp/AW+svi8BspQOEtcTHviM24/8UHcLk8dS6vRaJoSWuEGoUvfjkzf9hpjXryOoTedftBKdx+Gz2DX5j3M+3hhHUmo0WiaIlrhhiA6Loqzrh/MbS+PJKl5QvUNqsFZ4mLJT8vrQDKNRtNU0Qq3GkSESfMfJyK6yn0d1WKxWWjWOqWOpNJoNE0RrXDDoHm7ND7Z8xbX/OcyYpNjDqoPi8XM2TecVseSaTSapoT2UjgI1vyxjukTPmPr6u1EREeQ1CKBgr1F2CNt9Dq1B65SF9+/PQdnsROzzUJkdATj3r+d44Yc3diiazSaBiCUl4JWuPVI1qbduBxu2nRrhcmkHyY0miOFUApXBwaoR1q0T2tsETSHOI4SJ1+/OotfPlxAZEwEF4w5i4GX9K9yA46m6aIVrkbTSLidbsae+CCZG3bhdrgBWLdoIyt//YdbJl3XyNJp6gP9nKvRNBJzZvxG1qbd+5Ut+N0HZ06ezZ5tDReKVNNwaIWr0TQSf32/DGeJq1K5xWZm5W9rG0EiTX2jFa5G00iktErCbDEHrUtoFt/A0mgaAq1wNZpG4txRQ7DYyitcESE6PopjBh3VSFJp6hOtcDWaRqJ1l1aMn3YH0QlRRMZGYI+yk96lJc/9/Chmc/CZr6Zpo70UNJpG5MQL+vLJ7rfY+PdWIqLttOnaSruEHcaEPcMVEbOILBWRmYHjqSKyWUSWBV69QrT7XkTy97UrUx5We43mcMditdClTwfadkvXyvYwpyYz3LHAGiCuTNm9ZVPnhOBZIAq4KUhdOO01TRy3y4PH6SYqLkorFM0RTVgzXBFJB84F3qzpAEqpn4CimrbTNH0cxQ6eGvEiF8ZfwyXNbuD6bmNZPm91Y4ul0TQa4ZoUJgH3AUaF8gkislxEJorIwcQvrLa9iIwSkUUisig7WzuDNyUeuej/mP/p73jcXnweHzvWZTH+nCfZsW5nY4um0TQK1SpcERkK7FFKLa5QNQ7oCvQFkvAnhawJYbVXSr2ulOqjlOqTmppawyE0jcWO9VmsXrAOj8tbrtzr9vDpxJkhWmk0hzfhzHBPAs4XkS3ADGCwiLyvlMpSflzA20C/mgxc2/aaQ5usTbsr+ZiCP9fb1jU7GkEijabxqVbhKqXGKaXSlVIZwHDgZ6XUCBFpASD+VZALgZU1Gbi27TWHNhndW+J2llYqt9gUR53QqREk0mgan9psfJgmIiuAFUAK8ASAiPQRkf2LayIyH/gYOE1EdojImVW11xwepKSs5NSLCrFH+vaXmUwGEZEGF43S6eI1RyY12viglPoF+CXwfnCIcxYBI8scDwxxXtD2msMD5V3PHc9uoW3nFL58K5WSIjPHDizihgezSIyfj1HsBLGAWAETKAMEMLdBbL0QsTb2JWg0dY7eaaapH4xizGa4dPReLh29t3yd+zv/K4BSMPerBL6fnoTXIwwZ5uD0Gx/HGhP0Xq3RNFm0wj1MUEodWpsKvOvDPvX5O9OZPzMBZ6l/kW398kh++eIpnvqxC2Zrs/qSUKNpcHTwmibO+iWbuP3E8ZxpvZzz46/m5bFTyNq8G8Oo6DLd0IQ3/uY1Ecz7OnG/sgVwlppZsziCJd++U1/CaTSNgp7hNmGyNu3mrkGP4Cx2AuAocvLlf7/jq1e+JyE1ntteGcnAi49vHOHMrcM6bfmCGAxf5XJnqZmJty7j/LVfULC3kLkfLsDlcJPUPBGrzUxxQSmlhQ4iomzEpcRite5i2OhNbF1rZc2iRNK79eaC20fqvHKaQwqtcJswn7zwNR6np1K5MhR5u/N55pqXSG7xMEed0KXhhTOlhHVaSZEJjzuYKUSRnenmrQemlSst3Ft+l3gBkNp8Mw+8vI1bz+5MQY4ZZZj4Y/ZSvnz1Vp6a9Qi9BvU4yIvQaOoWbVJowmxYuhmfN8j0MIDb4WbG0180oEQHEHsfoHr3r4U/xON3T6jUQ5gjKca/uo13nmlOfrYFZez7SgteDzx8wdMopcLsS6OpX7TCbcJ06t0eszV0oGqlYOfGXQ0oURmsfcB2LBBRptAO0hosXUGSUSqe9X/Xzic3PslHQqqXuV8nEExJO4pcbF61rVZjaDR1hVa4TZhL7hyKzR7aX9VsMdNjQLcGlOgAIoIkvg6xd4Oli/8VcyfS7DtMKV9hSluIucVfRMZE1Wocl9OvZN2u0DPiRd8vq9UYGk1doRVuE6ZFuzRemPcYPQZ0reQSZjIJEdF2hj9wYSNJByI2TNHXYkr52v+KuR4RW7lzzr1pCPZIW4geqsdZambF79FU5RFXnF9y0P1rNHWJXjRr4nTs1Y6J8x5HKcWP78/jo2e/JH9PAUef0p3rnriC5hmHth/rdU9cwZ7tOSz88i+sdisuhxuLzf+1NJkER7HTb4Otwgz7xKgMzCaF2e7j3KtzOPm8AkoKzXw1NZk/ZsdjqcLsotE0JNKUFhT69OmjFi1a1NhiaOqB7B057Fi3k/TOLUlplcS6xZsozCmi2/GdMHwGf363hNJCB+2PyaAkvwSX003Wxt3EJsfSqmMaD5/3GI9OXc/PnyXw50/xREQanHllDl6P4LON4brHr2jsS9QcQYjIYqVUn4rleoarOSRITU8mNT15/3GXPh3K1Q8ZcUqV7Yder3jy5jbk77WC8tsX3nmmBSeemc/ZNydX2VajaSi0DVdzWCAmyM8+oGwBDJ/w67cJNGuZ04iSaTQH0ApXc1iw4FsroXx3F363N2i5RtPQaIWrOSzI3R3aTWHH+kMoqI/miCZshSsiZhFZKiIzA8dTRWSziCwLvHqFaPe9iOTva1emvJ2I/CEiG0TkQ6noL6TR1ACfN5RSFUqLHA0qi0YTiprMcMcCayqU3auU6hV4hfIufxa4Okj5M8BEpVRHIA+4oQayaDTlCJY/bR8mk36Q0xwahPVNFJF04FzgzerOrYhS6iegXMSRQB6zwcAngaJ38Oc10xwGlBSW8vP0+Xz/9hxysvIaZMyOx7YPWXfckKMbRAaNpjrCdQubBNwHxFYonyAiDwM/AQ8EMvCGQzKQr5Tal0N7B9AqzLaaQ5i/vl/Kfy59HpNZUIbC5zO4fsKVXHrn0Hod97ybz2DZz8HzkA68tH+9jq3RhEu1M1wRGQrsUUotrlA1DugK9AWSgPvrXjwQkVEiskhEFmVnZ9fHEJo6oqSwlP9c+jyuUheOIifOEhcep4ep//6ATcu31uvYv8+s+PU8wIIv/qzXsTWacAnHpHAScL6IbAFmAINF5H2lVJby4wLeBvrVYNwcIEFE9s2w04HMYCcqpV5XSvVRSvVJTU2twRCahuaPb5ZgMldevPK4vcx+b269jr187uqQdb99+Ve9jq3RhEu1ClcpNU4pla6UygCGAz8rpUaISAvYb4+9EAj+PBe8TwXMAS4NFF0LfFlD2TWHGG6nB2VU3iquDAOXw12vY3s9oeMCL5uzCp8vdH1TxlHiZNWCtexYn9XYomjCoDZbe6eJSCp+b/NlwGgAEekDjFZKjQwcz8dveogRkR3ADUqpWfhNEDNE5AlgKfBWLWTRHAL0PasXPl/lXGb2KDsnX1K/dtRmrVPIycwNWucsdnJ5y1E8/f2/6Xhsu3qV42AwPJug9B3w/A2GG0TAlIpPJTL3s0wyNxST0bmUeTOTWP57FKVFBhGREJ9iZfv6UkQEk0lof3RbJnwznsS0hMa+JE0IdPAaTZ3y2YszmTL+AzxuL8owsEfZGXhJf+59e0y9ZhX+7MVvePXOqVWeE5MQzYzMydgj7fUmR00xil6GkpepmHRTKXh8ZFv6nFpEWms3j16XgdtpovMxDkbctYuMbk62rrXz/gvNWbs0en+7zn3a88qfzzTsRWgqoYPXaBqEi8cOpdepPfnp/Xm4HC4GXNyfYwZ1r/cU7mddP5g37n8Przu06cBR4uT7KT9zwZiz61WWcFGef6DkFYJlOF79VxRZW22cdkkeY87qjNtp5ugTinn8vU3YIhQmE6S29HD0iRt5+Jp2/P2b34Fow7ItZG3arZNnHqJohaupc9of3Zb2/xdsr0v9ERUbyZPfPsh9pz8WMnauz+Pjtbvf5fhzezd4nGBnqYvv3vqJ3z7/k7jkWI4+5Siap75J35N9QYOnL5kfS7c+pZQUmdi52T8jH/1YJhFRBy7OZIKISMXNj+9k9OBAolAF+dmFWuEeougtOJrDhmMH9+SlBROIjAudJ83r9vLguU82oFR+ZXtb/3G8NW4af/+yivmf/s4rt08hvc0/IdvEJfhwFJswmcFk8ivZjK7OoOe27eyk7F2mXc82dSq/pu7QCldzWNHt+M58tncKbbpV3kcTFeMjJt7LtjWZbGnAxJI/TP2FrE17cJWW99RIau4JmRrolAvzWPRLLBaL4pQL8jGZDYrygm9fLso3sy9S2qV3DSUi6tCxUWvKoxWu5rDDYrHwzOyH9h+ntnTzf59s4KOVq5jx92pe/n4d302e3GDyLPjyT1yllTdhmqowayck+xj3v208NjKDEXftomf/Ej55LRVHaflGzlLh08mpmMwmLr/vAm58pmFNOZqaoW24msOSlJbJxDeLoyingOe/2EBKCw/mwASxY08HbTp9guG7D5M5vt5lSWgWj4hQ0SNo5xY7GV1D7IaPuoXjLjiZY84pYfVP93HTozux2X1kZ1pp2c4NCswW8MiZDLhqDNc80w5bhA64d6ijZ7iaw5ZbX7qBvoMLiU/y7le24HdztUUoyL+zQeQ4/5YzsUVWTmf/v4da4vUEaWA9GVPcHZjsx2GNGUjP066mQ3ehdUcPmZsiuOeiDtxxficevGYAmbtvpWu/LlrZNhG0wtUctgy67ES69Y3yK9cKiACeXzF8pfUux1EndOGm567BHmkjKi4Se5Qds8XMP0tTeHl8R4ryTfh8ZsAC9nORpP+WlzV6NERdxuyPU3nqlrasWRzD+r+jWPxTEfcN+Q+rFqyt92vQ1A1644PmsMaR+xs213UhF6ewnYMpaVKDyFJa5OCfP9YTnRBNp+PasW7RRorySjjq+HZExRSBKQExxQRtm5OVy7Wdbqu08AbQY0BXJs57vL7F19QAvfFBc0QSkXgiareJspsLPG7h588SmPd1AlExqzj3toUcN+SEepclKjayXGzerv06lakNbUveuXEXY/o+EFTZAvUeiU1Td2iFqzmsERFU1NX+WAWA1wP3D2vPhpWRuBxmQPHHT5O4/L4dXP3wsMYVNgST732X4vySkPVl08trDm20DVdz+BNzP/u+6r9+k8DGVfuULYDgKjX44OnPyd3VMNkpasqiWX+HrLNH2bj6kcsaUBpNbdAKV3PYYzJZIPYRABbMisNZWnkDgcVqrjKmbmPi84aOD3HjMyM4ZVj9m0M0dYNWuJojAlP0FWDpQlySd/9W2bIIDqLjD9EdWlUsbA8ZcXIDCqKpLVrhao4YJPEtzrk6EqutogJTWG0+ep24s1Hkqg6pYkuaxV7Zv1dz6KIVruaIQczNaN9vFGOe3I3VbmCxGpgtiph4HxOmb8Rs/NrYIgbFZA4eQ0FMgscZbOeE5lAlbIUrImYRWSoiMwPHU0Vks4gsC7x6hWh3rYisD7yuLVP+i4isLdO+YePlaY5IxJxIUYEFEfB6BZ9X8LiFqU+3wkdKrfvfsGwz95/5OBcmXct13cYy+925lbb01pSOxwXPUhGbFE10fFSt+tY0LDVxCxsLrAHiypTdq5T6JFQDEUkCHgH64I8ft1hEvlJK7VsOvkoppXcyaBqMvPweTH0qBY/7wGO6y2Fm+cIo/vy5OyddfPB9b165jTsHPoSzxB8foSS/lJdueYOcrFyG33/RQfebmBrcR9ceaa/3wO6auiWsGa6IpAPnAm/WsP8zgdlKqdyAkp0NnFXDPjSaOuPvOWvx+Sp/7d1OEz/PCB2fNhzeffSjSpsTnKUupk34DLfz4JNorvwtuFx5uwsozC066H41B1BK1fpJJBzCNSlMAu6jci6QCSKyXEQmikiwJd5WwPYyxzsCZft4O2BOeEhC3KpFZJSILBKRRdnZ2WGKq9EEJ293PoYv+A8re0dOrfpet2hj0B+tAHu2H3zftojgC2NKKSxWvXepNuzZls34c5/kLNtwzrYP54nhL1Cwt7DexqtW4YrIUGCPUmpxhapx+LPx9gWS8GfhrQlXKaV6AgMDr6CBPJVSryul+iil+qSmptZwCI2mPDEJ0SHrIqJrF3ErVFobr9dHYtrBh4HsMbBb0PJmrVOIig2d3UJTNTvW7+SR82+mWcpsBpyTi9niZe5HC7m+61jc7vpZjAxnhnsScL6IbAFmAINF5H2lVJby4wLeBvoFaZsJtC5znB4oQym17/8iYHqI9hpNndK2WxRmc+WkjYjimJOCewOEy4iHLsUeVV5p2yNtnH71KUTHHfzi1t9zVgYtz9udj9fjPeh+j2QWfPUnf399CS98voJRj+7kzue2M33Jajr2LKUwt5gnh0+sl3GrVbhKqXFKqXSlVAYwHPhZKTVCRFoABEwBFwLBvhWzgDNEJFFEEoEzgFkiYhGRlEB7KzA0RHuNpk5p2XoHPl8Q65WClLTapd3pdWoP7pt6K8ktE7HYLNijbJw98jRue/mGg+5z7scLyc3KD1rn8xqUFNR/eMnDDWepi7nvPcqgC/KwRyoiIhVRsQaxCT7+885mRBS/f7MER7GjzseujQFomoik4jdRLQNGA4hIH2C0UmqkUipXRB4H/gq0eSxQFo1f8VoBM/Aj8EYtZNFowmLZ/CJEgm3eEn6daXDmzbXr/+RLT2DgJf0pyismMiYCq612GxM+eOqzkHUR0XZiEkObSDTBWT53NWdcnk1kdOUnnagYg05HO9iyLoG9mbm07lI5N15tqJHCVUr9AvwSeD84xDmLgJFljqcAUyqcUwL0rpmoGk3tyc9NC7FTVpG1NaJOxhAR4pJi66Sv7O17Q9ZdetdQzCE2RWjKo5Ri3YJpvDHuS9YtM4hPasGIu0wMGZZXLlayMsBiUwiQ2rr2ftkV0UucmiMKV6mHfRlu45K8RMX42L3dhlJCScGhZQ91lDjwhghcIybh8vsvbGCJmi4bFjzJ3WcsweUwASYcxXb+O64VedkWLhtzwPtJKdi6Np6Lxp5TL9mPtcLVHFEYhkFckpdx/9tCm85Ovp+WxNpl0ezYZKe0pH4VrvKsRpV+iLM4h6/facGcT/KwWC0kNU8ka/Nu4pJjadezDWv/2sCGpZvxukNHCRMRPbsNA6W8qLxbePfxLbidceXqXA4z0yamceHIvaDAMOCVh47i6keu4uI7zq0XebTC1RxRRMdF8fSHG/B5hRsGdsNVakIpwb8RspAFX/5J574dSGlZt0G9jdJPoPAxPG4Pd53bnu0bs3A7K69ZhxsiMiL6EI1sdoih8m4C93w2rOgW+DtXRFiy4AS6Ht+FxLb/YtxHLepVHq1wNUcUGd0cxEX7eODy9jhLTOwzL/j/Vzxy0bP+I5PQ+/RjuOO1UaS1rZ3/tzJKoPAxwMmv3ySQudkeVNnWBLNVz26rw/Dlgns+AC3autmbVdnP2jDMHHveq0TGNIw/s1a4miOKtJbZSKlix8YIDijbfRw4VoZi0axljGh3C/YoG136duSckUPo3LcDhtdHeqc0TBZreLEMPEtBLKBgybyYoAHQa0pRTnGt+zicMQwfZJ+x/3jEXbt5+NqogA3Xjz3S4Ixr+jWYsgWtcDVHGLu2CcU7a7YJwVXqZvnc1Syf63eMv/2ZTFRCKV5lwxwzDIm7H5HgHg5Zm3fz2h3fsfjHdtjsBq06OLFYDbweHRm1Xil4ADiwRbfXgGLufXEbrz7ckoIcC2aLYuiNPbnxuXsaVCytcDVHFFHJAzE5XsRsBl/oNamgpLV28eynG4mK2ee/6cYo+QCTbxuS9Fal8wtziri13ziK84oxDBMuh4mNK6Iwgm28qEMMw2BvZi4iQmxSTL2sth/yuL6qVDRwaAEDzi2gpNBERMr12JLva3CxtMLVHFGYrZF8OSWFVu2dbFsfzKwQmotG7sVqK+8sbzIZ4J6P8m5DLG3K1X331k84S10YxgHHX4/bhNVqEBVr4PPZcLvA8BnYI234vD6U4Q9I43a6MYx9YwWXcfRxd9HvtAK6HrODXVs9/DarDRtXGJQUlN8h1fvMYxj//ljikuvGN/hQx/DsxL8IWhkRiEnqgakRlC1ohatpZJRS/PX9MpbNWUFUXBSDrxhAyw7N62283Kw8fp/dimatcklK85C7u+xOsKqVb+depVhDxLdR7gWVFO4/f27A7agcltESYWfMf0eQ0aMb9kgbaRnN2LpqO7FJMTRrk8Km5VtBwc297w0hkwIUF1z9GwPPKyAqxsDjhrOuzOS5sa2ZPzOx3NmLZ/3NTcfew/Strx0Z8XPz76i6Pmlyw8gRBK1wNY3G7zMXM+GKifsDdovA9Cc/47aXb+Ds60+rlzE79MrA6/Gy5Z/yCyViEpJaJJKTmVtle6UgqM4ySioVtT+6LX9+uwR3hTQ4yjDRplsXOvY6kMmh03Ht97/v2KtdtbFZYxM9zHi5GWcM98fyt9rAiuLUi/KZPzOBiop6745cFs/+mz5nBE3MctiglALf3/h8YDIF+VtJEiZz3br81QRtudc0CusWb+SxYc/vV7bgV2Yep4eXbn6D7976iV8//wNHibNOx41LimXYveeX82O12CwkpiXw+rLnmG18zDvr/8v46WPpf15vTOYDP5GoWF9wZQtgqhzT4NxRQ7DYys9prDYL7Xq2oXPvDlXKuWf73ion3MX5NvbutLFrW/kp95QnQz8dfDpxZpVjHg7k7Mzhqt5dGX1aZ3xe/3eq3L0r4b+NJhvoGa6mkfjo2S/xuILHHPV6fLxw42vYIq0opRj7yr/oe04vvB4zaxauo/0xLbDZTaS2bo1SiuL8AqLj4jAMY/+Py2w2hQzOfe2jl9O+Z1s+fPZLCrILOemCvgwfd/F+G2fLDs1p2aE5pw4fgM/r46/vl/Htmz8SHVdFRgijctSupOaJTJr/OBNvep21f67HZDFzyuUncut/q48eZrFbQ5khsdoVHpcJRGFUWPjbtd1GKE1dsPfwzg6hlOKmXvdRmGOFLBsXdOzB8Nuyad/dQVyil579vYitT6PKqBWuplHYsTar2nPcDr9Cfu6G4IHkIqL9tkyvWzAMqaR8QLjuiSu4cnz5RGWlRQ5+fH8em5dvw2wxMfu9eXTp15HBVwysNIbZYqb/0N70H9obY9dngKvSOQCo4KH82vVsy0sLJuBxezBbzJhM1T9Uvv3vDwJRwvbtgDugQEUCyhZISPaSnWXlt+/iSW3p4aSzC0Iqab8sbUJXHgasWrCWwpwi9n1eXo+Z91/wz/hjE718suOGRrdha4WraRS6D+jK5pXbMHxBgoFXIviPxFlS/Y/n7X9/gMliYvh9BwK9PHHZC/w9dxUelxePC5wlLl64cTLN2qTS46SuoTszx4MvL3idpVOVcoQbpnHh14uY/mTZkIzlr3H/9lRRJDZz83+3tSE6zkdkjMGrD7XCYlN4QyQruPC2c8KS4VDH6y4i559riY5aS1SMAuvJkPA0O9btDNmmtMiGKXJoA0oZHG3D1TQKl997fiX7Zn0xZfz0/e/3bN/L8nmr8bjKB6pxO1x8/Fx5302lPCjnbFTJWxjOuShf6B80vtoFLz8g67SQdZGxkbQ5KpnhY87IcQ4AACAASURBVPcSFW2w/u9ocnbZ2LYuki1rIkhr7SI2LrhzccuOaXQ6Nni69aaCUl62L76OgrX9iI1ZRdYWMzNeSsSR/wtkD6TnwNDX16IePV9qQtgKV0TMIrJURGYGjqeKyOZAEshlIhJ0+VNErhWR9YHXtWXKe4vIChHZICIvhUoiqTk8adYmlcFXntQgY6kyfrC5WXlBFb1SsGvzngPHvl2o7NNR+XdhFD2DyrsRVBWZd1XdbLXN21OI2aI45YI87n1xKzc+tJP0Dv6Fw6HXR/DGjz+Tt1twOkwYRvlU79vWR1CQayEqZt/NxG9ySW6VxKuLn62VXEq5UM5ZqNLpKM/6WvVVUwzDg1H8Hr5d3WnZ8jcSU31ERCk69HBy4Y17+fzNZMBFi2Yf0X1Al6B93PX6TQ0qcyhqMsUYC6wBysY4u1cp9UmoBiKSBDwC9MH/118sIl8FUqa/CtwI/AF8iz99+nc1E1/TlOk1qCdzPvitUmrx+qRNt3R8nsqzQIvVTK/BPfYfq4LxYPhntLL/n+AoBWIJnuixphx9SicuuXYGGV2cRMYYeD0w9F97efb21px89loAVvweE3S3mghEx/sYcE4By36NJSrGx+k3jOKCMeHHzVVGMfh2grkFYvIvIirPWlTu1YAHlBcQVMSZSPwziByYs61dtJEZT3/OjrU76dq/E8Pvv5CWbfaALxOsPRBLG5QyAIXIgXgShlEMnlVgaQeYwfmVX1t4VoFnGRj+pwehsptXRKRi8MX57Mm00qzNLzw/Zyav3DaFWVPn4HF7adYmhXveupmeA48K+zOoT8JSuCKSDpwLTADuqkH/ZwKzlVK5gX5mA2eJyC9AnFLq90D5u/jzommFewQx8JLjmfLv6ezZGjqrQdWUX1AKhpgMomMNfD4fZrOZqNhIrhh/MR88/TmugEuayWwiMjaSYXef5+9VucG9IGwpfF7wOSOIrIMYKJfc5KRdOwcRUf5ZucUKFqvi7ok7sEf47d3N0t3s3FJ5u67XI8QneRj50E62bj6Prqc+W04hVoVSBqroWSh9PxBox4OKvBRi/w15N4OqkFfN9QM4B0DkBQD8+d1SHhv2HG6HB6UU29dmMvfDn3hx5jbadvGAcqOwAP7FRSWpkDAZSl4C9y9hyRjqGTgt3cM/SyJplpGK2Wzm9v/dyO3/uzGsPhuacE0Kk4D7gIorHBNEZLmITBSRYBu2WwHbyxzvCJS1CryvWK45zCjrwK+UQim1f8uq1W7lpQUTOHX4SeX8Xcu0LvMKTtsubqJifcQlejFbjDLnKqJivYx/dSu3PJ5Zrs1VD17CvVPG0Om49qSkJzHk6oFM+vVxEprFB2Q0UJW+6uVxlgpu577VcPhpxloyN+7C6QjhxRAmUfY5+5VtWcRkYApMCi+/dQ/2yPLyWe0GbTo7GXJFAtaWS+k2+PmwlS2AKnkbSqcDLlAlgBscn0HRf0DlBGngQJXO8L9Vihdvfg1XqXv/39vnNXCWwJtPJAT687BP2fobZUPexWEr26oozDXTppMLYmsyF2wcqp3hishQYI9SarGIDCpTNQ7YBdiA14H7gcfqWkARGQWMAmjT5vB2a6lLlFL8NWsZmeuzWPbLSpbMXo6rxF3tDqZaI2AymcL0Pgijs2rqt671O/537deep977gh8+SuL9F5pTlGcmMtrA4zZxwlmF5dyxPG4PK39+hxFj/2LJvBi+eTebH6bODdQqmrd18cr3JqLjjHKzKp8Xtq2z8dK4NqxdEgUCvQYUUVpkYu2yHzB8swHo0rcDz8/9D/aImgeN8bht5Oyy8P7ENE48s4DepxQjJogoM3s+7uRibn1yB5MfbYnXI/i8Qq8BHu6aMpGU1p1rPCYApVMopxABcILjK0Le8DzLMQrGU5y3h9ysPCrO35QSVv4Rc3DyhInPB/8sjeL48y7EZDv0d9FJdT9AEXkKuBrwAhH4bbifKaVGlDlnEHCPUmpohbZXAIOUUjcFjifjT0L5CzBHKdU12Hmh6NOnj1q0aFENLu/IY+ua7bx48xusmLemsUVpcFq0dZK7x4rLccA+aI80uOuFbZw66k9EBKV8LP18MMeckIXbJfg8gssl3HtxR7ZviCAh2YOjxMzEmWtJae7DZjeIjFaUFpvYucXG7Wd3xjDKuGftV0Zlbw6KNt3SeGvVKzW+hgUfP8ek2+YzYdpm2nV17p/VBsPrgV3bbETHeUnuWcWmjDAwdnXHPwutOUrB6NM6V9ouDdCirYupC2snW6gxATavTaPdCTMw2w+tB2QRWayUqrTLotpnDqXUOKVUulIqAxgO/KyUGiEiLQIdC37768ogzWcBZ4hIoogkAmcAs5RSWUChiPQPtL8G+PJgL04DXo+X+894jJHd7zoilS1A1lZ7OWUL4HKYmPp0i/0O74690+nRNwsRsEcoomIN4pN8PPL2ZkDh9Qoup4kv3kxl5MAu/O+hVsx4OZVJ96Rz61md8PnKKlsILOVUkETYtmY3ObuyqSlTHsukZVs3LTNcVSpb8Nt3U1t5SEgxMHyFVZ9cHdaDX1QSgXsmbsdmL/9UY4/0cenNe0K0qg0mxH4akvorHQfNP+SUbVXUxhFymoik4v+2LQNGA4hIH2C0UmqkUipXRB4H/gq0eWzfAhpwCzAViMS/WKYXzMIkb3c+K+avITYphu4DuvL9Gz/xytgp5cIAag6QtdXGFW1uwmw20b7rFuzR6ezZZsPnNdG5VwlnX5lHq/YuWrV3k7nJbwaY92UiToeZH2YcfKCTVXPe4+QramZX3Lp6B4Mu2JdZuOq/p1Lw/vPNuPb+3Vh8O8EcV+X5VSGxD+LZcxUm8VSr6IPR8WgH/c8oYOEP8Vht/t1/5/0rh3OvrioYUPXXWB4bRAyFuAmYDkbIQ4BqTQqHEke6ScHj9vD4ZS/w+8zF+22SvhBptDWhCLIgJdDvtEJ2bbexdW3ZGLnBvCCq94zYd97bi4T04z6ukXSnm4bRuqOTV2atwx5Z9W8zZ7eZuy/sxNSFa6HZckymgw80PmvqD3z14iRufTKTTsc4CGMHclDysi1k77TSMsNFTHxFO74ZCHxfTamQOBm8m6HoSTDygEgwtwBjFygLmJPBlACRQ5HIKxt9W25NCGVS0Ft7mwhej5frutzO7oALla9y4ABNWFT+0SoFi36JxeetaB6oGMsgfGXb59RCkpIObuFw+4YI/poTS//TC7GE2BHs88FrD7Vi1KM7wX5BrZQtwN/fP8fWdTHM/SqB9t0dmELE/a2OxFQvialewAaWo8C7HDBDxFlI3MMgUYAgElA91h4QeV6tZG9KaIXbRHj9nnf3K9sjCYvV7yngcdfvLnSfN1T/fqVrMoPJ7H9Urkz5mWino0t5ZMoWFs07iv6tvP7awJOkUuB1e7FH2TB8/uhmJpOAgNl84DH5ydEZXHbLbi6+aS/RcT6/pdjkb5+7x8LH/0vlrKuK6H3OlZhq6Q7l85aSll6K2xXH8oUx+LyC1Rbuk68FIs4F71bwrfcf2/ojsXchlgNxfZvS7LQ+0SaFJsKZtssxvLVztWrRIY1zbjyNtIxUJo2aTGlh3caarYrkVnHEJzlRvlISUizk7Y1gy+ry45vMguHzfx9TWri549kdHDuwCBH4bnoSH73SjNw9VqLjrORnN/QM3y9XTJyX4sKK086KngqK408vYNOqKLJ3HuRUMQjdT+rCpPlP1Fl/+/C597DimzN56Op2OEvNjH9tC8cPKdzvD3wg6HoS2Af4bcXmjmDthFi6Iab6df1qimiTQhPnYJXt0accxdWPDKPXoAPbVmdN/bl2yramax1ATmYBOZng/8op/D6f5Wc9+5StxWow8asNJKd5MFvgo5dTmTYxDWfAAyE/24eIquAtUN/4xyou3Cd/6BTrIPwxOz7IObXDaq+fn6uYbPQ4voSjTyhm2W+xPH1LW069KI9zrs4hPtlL655jIOY6TKbgmYk14aMV7mHOmt/Xk9IqmZ8/+JVVC9eyfvFG1v61sdp2H+95k4SU+CrPcbvcvDL2bb59/ccwJKloGw1N/9MLiYnzYbaAxy1Mf/GAst1H4z2YSUDZly8Ldl5dEyqgem0xfCWIQIceDhbPjUUp+PnzROZ+mcD4yVtoe9LN9TLukYhWuIc5HpeHkd3vwFeDGfL9791arbIFsNlt3PnaTTRv14wp46ZXe364tGznxhaIG5C7x4IKKrogJgOL1VYp1CIouh5XSkoLD+uWRrJnpz8Lgpj9tlLlrZ22btiZ9QHSMlLrpV+TNYnVi6P4dHKzA7ZsBV5DeObWtsS1W8Ixg46rl7GPNLTCbSJ06JXBxmVbDqptTZRtv3OOZchVp1BSWIqjyEFSi8RKWQryswt4/d73WPLjcuKSY7no9nO4/IEL+fDpLw5KvopsWh2B22XCYjVISPaGVHDKkErKNirGx1MzNjL3qwS+eCulTFQthaozs2+43gp1yzeTf+SbyT+yz55jMiuG374bt9OOz2dw0chs0lpbIeZ2TNHXhd2vyRTJ52+k7I8NURYRmPn6z1rh1hE6AHkT4YoHwg+xd7BERNsZP20s/7nkOYY1u4FrO9/OlW1G88c3i/efs2XlNoan38Tsd+eSszOPzSu28eItb1CcW8zjX91fJ3IsmRvL7u023C7BHqkY+q+92CODacvKCuLmxzPJ22th5rvJGD4TB3aCHYyCDBU4p7FX3P3XY/hMTJ/YnKgYJ9vXWxk3vB1P3ZzMtiUvYBT/r1IrZeSivBtQqvIW3kVzgm+acDtNWO3adltXaC+FJsTZEVfgdVd8fK6e6DgfEVEGObssVKUsTrmsPwXZxaxa8E/lx/SKoQOCYLGZOePaQSDw7Rs/hTjXX2i2KnyefZ1Wlikq1sd147I49cI8zFaDGS8156spKThKTCHbgOLrTSt46pY2LPg+IbSghxGpLV3k7LIGgpELiIHNrnj6wy30PG8J4I9xq/LvBvdv+DcfmCDmfiT6YrweweVwc1HStRD0SUIxedlztD86o+Eu6jAglJeCVrhNiHmfLuTxYS+Efb4twsdDb2yl14BilAH5ey08f2cb/l5Q/248GT1aM+alG/j2jdn88c0SnMVOzFYzsQlevB4PhbkWep1cyKo/YvC4Km7TDL7DS6Q6+6niu+3LGX9Ve5bOi63bCzoEiYjy4XaZggYj79C9lP/9/TUmkwln5gX89tVOmrVy062Po1wEtF3bbEy6N51lv8YQ7CZmtRt86/i0Hq/i8OSgg9doDh1OvuQEBl1+ItaIMn6gIfWPYsyETI4dWITNrrBHKtJae3js3U3YIurfh3XLyu3cO/hR5n/6O+eMHMKtL9+Ax+UldzcU5loBYdm8uMDursqYTBXtzhLGYpXw94IYTjkvH5v98N+J16aTM0imYj8bV0VieLLI2fIZN5wALqeJbn38W3ZFDrxatHXzn6mb6NizctZhi9Wg96DDO7V6Q6MVbhNj3LSx3PnaTfQY0JWu/TrSc0Do1C69BxVhreB3b7GqoDOi+sLr9vHJC1/z0i1vBqmVoLKYLYrYRB8RUT4io33UxOn3pQfS6TekkA49HIi5LmLyHrq4Xfts1JWx2g1Mllgm3/MOzhIYcmleyPgItgi4YuzuMiUKs9VHx54OVv8VRWFOLSORafajFW4Tw2Qycfo1pzBx3uP89/en2L0tVAhAYcUfiZVKLVb2u1wdGlRWGD6vCa9HaJbuJibBGzK1SjB2brZz06ld6HJsKeddk4PFWjYLxOFFTLwXkWDXpjjuFAdj+j7OojnChA82Y67CH8lkgrady2eqiI33sX55FIW5Vgr26lluXaHdwpo4ebsKQtbt3Fg5hJ3TIbTt4mDNokPbxllSaKGk8OC+nkX5Fr54s1kdS3TokbPLii3CqBADWJGQ4mXl73ZKCrfQvI1Bi7auKm9ahg/WLy8bPFzI33vg0Sgt4/D/LBsKPcNt4qjguwL8WLviLD3wJ/Z6oLTQzPb1dZDtsM44PGefdU/Fz0mRtdVOh+6ltO7oxGRWWKwGx57sjz1REoj3kLvHysx3Uqrs2eUUpk9KC1p3xrWnYrOHCFkWoDC3iLV/bSA/O/TNX+NHz3AbmfzsAt64731WL1xLfGocl917Af2H9q602SAUVrsNr7vyggdAWufhlKqj2btxMpHRPhb+EM+0F9IoLgjvz37ShX2JTozG5/HidnjJzy6gRfs04pJj2L11L0nNEzFbBGepmx/fm4vb4abmPqqN7dNaExTJzT3k7Kq7gDThEBHlw+ORMm50AIItwsfqRbGYTIoWGS4cJSaWzivvT+t2mvjhw2SuuL286Ukp/8x23d+RvDw+ne0bIvZ1CwqsEVYuves8rn/iipBy+Xw+/nfH23z35s9Y7RY8bi+DLjuRu94YXW/bkJs6YbuFiT+R/CIgs2zuMhF5CbheKVXJ10hEbMBkoA/+jL9jlVK/BOp+AVpwIHPdGUqpKvNxHG5uYZuWb+Hm3veHTrgoYDabEJMJBLyVtrDWLSazyZ9RN/CVMFv8Sn9/HlxDocpklTBbzfQ4qQv9h/bmw2feJj/bTCj/2KalWEOhuOfFbXz6Wiqb10Q12Khp6S5276gc7zYy2ofJrKo1vbRs5+Lt3w7kFdv3k5e0NYD4k34aBiISNIyiUm6UZz0Yu3CUKP5ZHE10QgpLf1rBtAmf4ip17z/XHmnjglvP4sZnrj64iz1MqItoYWOBNfiTSO7rtA9QeWXmADcCKKV6ikgz4DsR6asOPAdfpZQ6fDRoDXnkomerzm6r9m3LbZhFroqyVLcl2Ofx8fcvq1kxfyViqkqhNoyyNVsUl92ym3OvycUeafDnj3FMeaoFObuqfiQOH2Hi3a159O3NPHR1hzrqs3piEnzs3hG8rlV7F+uWlf0ZV7i5iWLIsNz9IRb3K1tzp3JpakI9URmlH0Lhk4ATjxsMp9CtI7z+nwy+mxZXKa2Ty+Hmq//9wMinR+gYuEEI67lVRNKBc4E3y5SZgWeB+6poehTwM0Bg9pqPf7Z7xKOUYtfm+kiw1/AYPlOFx93GYfxrWxh++x5SW3qIS/Qx6MI8Xv5+HdFxdeeT6/MKM15u2EWkzseUEhFV+RosNlXORh8UBTPfTeK372LJ2W1m3d92igtjkaTJ1Y6rXAuh8AnAgVIKq00RHWcQEWUw6pHNGCHWD5ylzqonEkcw4S6aTcKvWMt+ircCXwUy8Ibib+B8EbGISDugN9C6TP3bIrJMRB6SELdDERklIotEZFF2ds2zoGoaisZVuOkdnPQ9tWh/0Gzwu8BFxfg48/KcOhxJWP1XDMkt3Nz30hY+WrGCtxes5sIbskO4aNWef5ZG0+ukYiKifIhJYY/0+yhf90AW29ZVXgDt0CuD1NbJxKfG0blPW44e0JqfPmvP/G970vqY24jrNBexpFc7rip5A/C7i1X8dVptihZt3JUbAZHRFsyWppnksb6p1qQgIkOBPUqpxSIyKFDWEhgGDKqm+RSgG37b71ZgAfuzyHGVUipTRGKBT4GrgXcrdqCUeh14Hfw23OovqWkgIqRlpLJ7y+FyEzmIqOR1SIfujsCutfIyREQpuvcr5bM36m4speCxdzbRobvf3So+2WDkv3eS0dXBpHvb1N1AATavjqR5axcPTt7CmsXRxCd5aZbuZtI9wccaMqIfl941rPYDe3eGrDJb4Owrc5jyVAt/6h9DEJN/FtyqvYMNSzfT8dh2tZfhMCMcG+5J+Gep5wAR+G24q/Df+jYEJqZRIrJBKdWxbEOllBe4c9+xiCwA1gXqMgP/F4nIdKAfQRTu4czzvzzKiIwxjS1GHVAxxUzDs2ubHQnyvOZ2CtvW161XgcmkaNu5vG+r1Q6nX5bHe8/vsxlXTrtTm89n4awE/pgdT6v2LooLzORlh7ZLR0XX1UaF0KYYR4mw+Z9IrHbFgHPy2bw6koyuTi4alc0TN3Vn15Y9WuEGoVqTglJqnFIqXSmVAQwHflZKJSqlmiulMgLlpRWVLYCIRIlIdOD96YBXKbU6YGJICZRbgaHAyrq7rKZBWptmvLhgAhHRDetmVNdEx0F0vIfGnOGuXRbJjo12POU3TOH1Ct+8V7Ufak25bnxWpS3T4J/1Td84ltnGx7y1ehKp6WXHFcwWhdligOwL+1j2VT2GIWzfEBFQtsHa+Y9T27Sq6SVVQik3GJnB6wzY8k8kf/4Uy02PZPLAK9uZPGcddzy/nWW/xlCw12/W0FSmzp3lROR8oI9S6mGgGTBLRAwgE7/ZAMAeKLfijxf3I1CHD31Nh6P6d+aL/HdZ++cGCnOLydq8m21rMrHZLKS0SSEy2g5KSGmVwMbl2ynKKyJvVz4oSEiNx2Kz8M0bsynJLy3Xb6/B3enStxNej3e/q1dsQjQtOjUnZ0cu+XsKSGqZSG5WHgU5RSQ3T6Rdz7YAbF29ndikGKLjoygtdGCLsOF2urFYLexYvxOzxYzP4yO1TQonnt+X9E4tuLbzbZQU7GqMjzCAMG54e+58YTv9Bhchoti+IYKJd7dmb1bd3tAuvamK7MmG317cpms607e9hrPUSd6eAmLio4mKiyR7WzbR8R7MZjP2aBsl+TZcLg8R0XZEhIVfL+L/rnm5WhnEZNC2s5uYOB/rV0ThcvjjKpgtBr9+sYm+Z9fyIpWXUDNcn8/ENx9dy78/PApH1mPk7bVQmGvmk9dSmftVcwZc3J8W7YJvpDjS0eEZmzg/vj+PSaMnl/OFBLBF2Pgo63Wi46MbRI73Hv+Edx/5sEHGqg5bhIHVpigprJ+Fm49WriQ+qbIyUgok6jJM8QefWVcpxV2DHmbl/H9CnpOW7uapGRtJau7B8AomM/zv3y354cNkomJ8DLr8KO584wmUUQyqAExpiNRsbqWUQu0+iqBKV+Iwpfl/h3szc5j68If8PnMxkTERXDDmLC4ae065lO9HIjpr72HKzx/Mr6Rswb8LaMX8f+g/tHeDyBGfGjxjQGPgdppw1zQpscBHWW+QkBrPWbbhVbo1TZuYRmS0QbNWbk45P5+YeP+5Xg9Yqd1sWkR44ZfH+PXzP3hr/HQy11V0AlI89eFGWrR1B6J/+SdMYyZksuWfSLatt9Pj2B8wdn3CAaeiCFTsw5iiLw1fEFVCSBuuKt7/NqVVMve8dUv4/R7haIXbxNm7Izdouc/jo6SwNGhdffDlS9822FjhE95C1cBLjuffH9613/n/lkn/4uXbpoQ8/8u3UtjnlfHS/ekkN/cw4Jx8Tji7kGPPH15rqUWEky7sx7Y1mXz24jeUFJTi8/pAQZdeDhJTvZVCLdrsiotuzMbrEfL2mCnvwemEoodRluaIfUBYMuzctJsEMREZHezG03Seig81dPCaJk5RXknIurxd+Q0mx96dwRV/4xNaOYgIry9/joc/vqfcTqs+Z/Wqps+yqYGEnF02vpySygPDOnBmxIN89eqsWks97qwJTH1oBoV7i/B5fPsvIzbRixFEB5rMcMKZBRx9QjH5OcHmUV5UcfW2YQBHiZOR3R9k7ldxldLR+48PpeBHTQutcJs4FkvoP6HX23BZD3y+QzHDgmCxB4+Hm9I6ie9cH9CuR9tKde8++nHgXU1mcoGcYgr+O+ZNrmxz00F/JptWbGXJT8uD1q1dGoXNVlkupcDjFsZf2Z6zr8wL3rEvxP7gCrzz0Ay8Hh+zP05i1KmdeXl8S0qLDqRPx9w8rH40ldEKt4nT75zg6atFoP+5tUttvX1tJr/PXEzW5t3Vn3yIPmV6XZUD6oyeeC0fbJ0ccjfUinmr6Tu4kNjEg7+JZO/IZWjMCL+HSA1ZMnt5yM+zKN/Cey+k4Sw9cE1uF+zZYWVEn260zHCRlh58BxjW8Oz5v335F6BY+XsM29ZF8vXUFIb16M6enRa/r7MRxvdBExRtw23iXPngJcyaOqfcwpmI0GNgVzK6H9yuJ0eJk0cv+j9W/bYWwzAqZfAVkz/CVFpGKmNeuo5+Zx1Xee/nIcjoF67lkjuGVnuePcJBp2NKWPRLDLXZsOB1ebhrwFVM/G16jQK5JDWvOuPwRy+nsXFFJMPG7CE5zcOczxOZ93U8/7p/NxeO3Mu2dTYyulZUumaIGIJy/wXWXvg9MitjGEZg92P5UJBeDzwxsi0vfbvR74irOSj0DLeJk9wikf/+/hQ9BnQFAVukjaGjz+DJbx886D5fvWMqK+b/g8vhrpwuHX+YRp/Xx84Nu3jwnKf46PmvcJe6gvR06PDIp3eHVLZKeVFG/v5g7n0HO5k+qTnKCJ0zLDyE1X94yPxzYNWB4itw0kX9sNqDz4Uuvfs8hj9wERabhcdvbMtv38Vz2ZhsXpm1nrOvyuXDV1KJiqkwPZYWIFFQ+DAq7ybUnhNQrgVB+1+3eBPBXUWF9SuiAzbcQ9F81DTQfriHEUqpWofEMwyDodEj8Lg8dSRV42KPtjFt66vEJ1V2W1PKIH/zBKJtH2Ey+TCZYyD2bh686AsWzfZQF1uVRRST56wlZ29Lel/0fdh/nzV/rOfe0x4t9+Qy8NLjeejDuxERPn7yBl7/dwEgWG0GCale8rMt+HzCJztvJiZlEGCgjBLIPoUDYaf3CRaJpM5BTEnlires2saNPe8OKpPZYvDtthVAFKbmy8L+DI5EtB/uEUBdxB/1eX14PfUb6BwIGevGZDZV8oG12C3lgq/37F/IFWOzSUz18uePcXz6eiqFuRW+ygKj/u9qht19ftDhPa7dzHvnMk4YsguLJSCIykcVTCCtZWvKr8SHNiucdEk/fvvsz9A2bIGkZl6at9nMlHuu5YbnwwsX0u34Tnxd9D7L5qwke0cO/c89jrjkAzeNWdNlv0wet4nsTL//b2S0j/lfujj65N1YbGbM7hkkxTorW3yUBxzfQHT5QOEZ3dsQEW3HWVLxiUUFUqZbIOL0sK5BUxmtcJsIhmGw9q+NOIocdOvficiYygtjgQAAIABJREFU+nHNsdqsdOyVwfolm+ulf4Cxr41i6KjwfrQ+n48nr3qReR8tDJQoVvweS2GulZe/X0f6KBdDhuUxekhnivL8X+eeA7vxzOyHsNpC2CmL3+Xz51/lnCvzyoVzBBBxcsmNO/jmnU6AYvjte5jxUuj4t227tOJR38dc1W40e7bupWLw71POyyc2wYezVPjj+xwGX/ka7XqPDuvaRYRjB/cMWrdnu4tgNwJnqYk1vzxH9j8G77+QwhPTNpE0KNjdwIsycoPeRiZ8O557T300EFzc3zY+2cv41/aAqRkS+0BY8msqo224TYCtq7dzdfsx3H/6Y/zn0ucY1vxGvpvyU72NN/b/2zvv8CiqroH/7vb0kApJKKF3BUJTBFGkSBNFBFEQFRREEAUR6yuI2EXUF0QEscGnYgEUAcUGotIEBOmEDgkpkLpt7vfHLJCwu+nZbHzn9zz7MNyZO3NudufMnXNPmXcflmBLpZ0/rn7xcfZSSp699VX6mIYWULZwwf3qyD4LU25pgMkiCanhYODdqdRvXZeF/8zmtZ+ne1S2iuJESekP2c/x/WcRXsvFR8SqtdluvCONoROKXpG3uUwvHx+eR+8RtTAHOBFCotMr9BqaxuQ3jqnjUQQnj5ixZ8wnvwLs3YEh4GnWLSXExNsYPPYkN96RRmJTD7PbC+hreWxufU1zVmR/xB1PDab70E5MXdCJTw92IrDWdET0aoQ+stzy/6+izXD9HKfTydSeM0g/lVHICf3tCQtp1KZ+paTAa5LUgAU7X2Phk0tY9/GvRR4bUTOc9FIEWAQEW2hzvedZG8Cpw2dYOutLNq/ZTsrRIpLEINizLQiHHcwWSdf+Nu6Y9aJXVy8pFUjpCqj5h8+nGTifYSAixt18cvyQmn9i6IQUkEWbaRy2S/0fef9N+o8aRmTkXwQFK5gs6heWlwOf/jcas1kSWzuXgWEjeO3nZ2lxVdMiz10U3Qfl8fnb4Enpdup5noAgVf6A4CIW6/RuCf4uYrKYGPnsbWWWT8Mz2gzXz9n5yz/kZuW7RfzY8+2smLem0q4bWzeaaR9OYI3zU5767GGuGdyRawZ34tbJ/bnv9ZGMmjmUt/6Yxf+dfJfXfp6OKaD4HAKBoQG8+cfzHm3NybuO8VivGYxoMJ5vF/xQjLK9RG62DimhbqukIqsMyHNTuaBsAa668RyLZtUs5M8KYM3XsX7tNQCERzk4n1F0Eha7rfCKfeNuS9ixqR1njhtxOCDttIGFs+JY9k4UI6ac4tCuABSnwkNdnmLzmrIvPN32oCQw2Ekh47GQtOyYTYMWaiKJ8EgHtnxvt7hA6MPKfH2NsqHNcP2crIwcj6+EiiLJTD1X6dcXQtD1ls50vaWz12NaXdOMb3I+5vj+k6QcPYs5yIR0giIVpCJJO5lBTO1IWlzV1E3ZWvOsjEuaytF/POdeLQq9QRISriBEACJolNfjFPtpyP+6UNudD59hfJ/GvPZwbYZOSCEmwcax/RYCaj1J55tbs/SVJzi0K4DGVxSdj0Knd/9yrr3rQ9575HbWL8/mVLKZyJp2xs44SfebMnn01kvFJ6f1nsmcjc/TrGOjUo4cQuMH8tbql5j3TBxbfw7BZJb0GpbOqMcuJbs5uCuAA39b6HdnOrrLnxsiGPTuUXYalcv/jFuY0+nk9xVb+HPVVkKjQuk9qjvxDT3bsPyJjJRzDK871s1NyxJk5sG37qXnyGurRrBysnHlZl6+622y0rOLP9gjkuGPpDNicjqETEMX6P31V0ntB859bu35uTp+WBbOzt+Dia9vY9CEPgSZ12LPO8u2X0y893xN4hOt/PZdGDod9Bp2llp11UCDGjF2hj54hsSm+Sx7J4ZfVobTqlMOt086TVSsnX07ApjzaALJey1IpXAQQcExNGlnZuY30wiLaVm60UsbMvV6j1FfUoI1D6YNbcjpYybmrt1LUKiaslLFAmEz0QX0L9U1NUqON7ewEitcV5XezcAJKWW/Au1zgLullMEe+piAd1Ar9SrARCnlT6597YD3Uf1vvnXtK1KYsipch93B1J4z2Lf5IPk5VgxGPTqDnqmLx9N1sPeZm7/w8cxlLH3hy4uuOpZAM7WbxTN7/XOYzBVVAtx37N18gPEdppWprxCCkIhg7prei373NgdDY4QwF9lHOd24mJPWAktvyF8KUvVXVRTIy9ExtkdjzhwzMW3uEQ7sCGDF4ihadszhqXeTkRLG92rMmeMmrupzjimzj2I0w7Zfg3n89vooTijOl7dWXSvvrNvL3p0taN3vc6/lyj0hlXPI869C/peAutAnMXPiSBzvzYhizzYLQggSWwQx+j9O6jU6Dvp4RNDdCFObEl9Ho/RUhB/uROAf1JpmF06aBNQoos9oACllKyFEDLBKCNFeqmE3c137/0BVuL2BVaWQp8R8/9GvF5UtgMPuBLuTV+7+L536tcNk8e8SN8OfuIXmnRuzYu4asjKy6XbrVfQc2a1aKluAN8cvKHUfo8nAkCkDuGvGsFL1U7LmFX2AaICIXopM6cKFCrUAOh2YLQpDHkhl+aJImifl8OpDdbBZBQ/MPIElULJ6SQRnTxtx2AXjZhzH6NL7b0xNQHGWxCdaEl/fijlA0qjFbuY/OJgxb5Zc6QpdGCJ8OjC9UHudmvDsyhKdQsPHlEjhCiESgL7ATOBhV5seeBm4HRjkpWtzYB2AlDJFCJEJJAkhjgGhUsrfXef6ALiJSlK46z751YMjt5oTYPfGfVzZvXSvc2VFSsnB7cmcSz1Pk/YNCQ4veTWGNte18uqTWd047pZU2ztxDWNZtGdOqWZ+F1Cc6ZDzWtEHRa0Axy4QRpCFfyMGIzRrl8OBHQEc2h2A0aQgdLqLyWG2bQgiP1dPRIydQJc3gNMJp5JL/gAfNiEFgIAghU49DrP2nTH0vP/dCgli0fA/Svorng08SuGsxuOB5VLKou6e7agVfw1CiESgHVAbiAcK5oo77mpzQwgxRgixWQixOTW1bCXFzYGebwApJSaLb2aJKcfOMrrVw0y65ilmDHmN2+JG838vf118x38hNet5DyS4QEStcMa/eU+ZlS0AacOLOSAMnd6g+qNK9xIRUoHjB02kpxgJj3LgcAjsVoHNqspTs7Ydg0khJ0t/0Vfgwsy4pLTseCmfsdEk+e6DE8jst0vcX6N6UewvWQjRD0iRUm4p0BYH3Aq8WUz3hajKdDOq0v6NUma+kFLOl1ImSSmToqOjS9P1In1H34AlyN3OFxBsoWkZVojLwpP9ZnFs70nyc6zknMvFlm/nw2c/Y8va7T65vj8xfs7dXvfFNYjlmS+m8H8n3mXgA72LVLaK4yxK5uMoKdejpFyHkj4aJesdlHMzUM4MBOVg0YKEvaL+q4vAo61VwN9/BLP5pxCia9mp09iK0ElWLI4kP1fQZ3gaBr3Emqdj3bIInE41adrN96W6KvOWnPxcwbovwvn7jyBevOurMqV11PB/SjJ1uBp1lpoMLAWuA3YBDYEDrvZAIcSByztKKR1SyklSyiullAOBcGAfagXfhAKHJrjaKoWOfdvSd0wPTBYjliAzgSEBhNQI4rkV08o+eyoFR/45zsmDZ9xyBFhzrXzxxjeVfn1/o2WXZkz94MFCD8E6zeL5POU9Fu9/iy43dSj2HIptO5ztCvmfg3IMlONg+xlyXoW8D0H+U/QJdI3QBXRTt+1bQbi/BQkBV1ydjdMhmHxzQ0Y/eZIW7XP56NVYfvwqnBrRDp5eeJjImjYWPFeTX5eHoTjhjkfOcP0tGZS0DHputo7kPQGs+iQSEKz7MpwPnplb7N9Ao/pRKrcwIcS1wOSCXgqu9mwvXgqBrmvkCCFuAJ6SUnZ17fsTmMClRbM3pZRFFsYqb7awU4fPsP3HXYREBNO+TxufLTr9vWEPT/R9ntzzeW77GrdvwNt/vOATOfwRa54VvUGPwVjy9VsppbrIJctmYgIgZic6narwpXUDMvPBQsURL7B3ezwT+kQBkuAwJ0u27SLrnIGc83riE63oDaob1olDJvbvsPDdkkiiEqLIPZdK9jnBnq2B2PK9jU3y0MvH2PxTKL99F1ZgoU1iMAlW5X/mpZ+Gv+OzbGFCiAFAkpTyaSAGWC2EUFBnsAVTE43jklvYKippwawgtRJjqZVYfBx/RdOwTaLHKrAmi5GrSzCbKykVkZ7R15gDinbpukBWRjbff/gzx/efon2PENp3SC17znPzoIvKFgBTOwovT1wggCbXTMRg/BCHXUdYpBNFCiJjHUTGXgrpFQISGtiISbDzyqS6iE152K0lieISzJ7iKUm8wGFTfcf/18uN/9solcJ1+dD+5KE9uMD2cmC5azsZaOLlXJsB37gHVDGWQDNjX7+L/z60CFueDSnVROFRcTUY+EBvr/1s+Tbef/r/WPXeD9jybLS5vhXjZo8irsGlmlL5uVa+//Bnlsz6kpSjZ4lKiGDUc8PoOeLaCh2DlJJdG/awccVmAkICuH74NT57eB3cnsyEzo9jy7czbOIZrrjitNdjnU7YtC4Es8XJlV1yPSvlsOcK/VcICzL0BTj3KODAbnOy8qNYBLBv21vEJVo4us9CynGjW4h1oWs7VEtw8/Y5bF9f/rLxn7+2gtum3OR1v5QSu9WO0Wysdg/a/1X+ZyLN/IHdG/fy5ZxvSTuVQad+SfQd04Og0ECvxz/e93m2//Q3tjw1ykzoBMHhQSz8ZzYGo4HXRs9l/Vd/Ip2Fv0NzoIkH376XXiO7V4jcUkpeGPEmv331pxo4YtKj0+uZNP8+egzvWiHXKIohte4l48w5OvU8x2NvH8FuEwSHKW6lwq15gimDG3BknwXFKfjvmj3E17cXPs4yCl2456AL6TiGkruMaQP/on33g/z5fRC7NwUx+pmTvDu9FrZ8PQPuTmXcjJNuilxKWL20Bl8tiKZ5h2y+WVy2Bd4CZySmTg0+Tn7X495fPt/IvEcWc/ZEOuYAE7dM6seI/wzxyZqERvF4Mylo344Pad65CU8smcRrP01nyOQBRSrbI/8cZ8dPuy4qW1BL21hzrXz77vc82W8Wv6/Y4qZsAay5Nt5/ainScQCZvxbpOFIuuTd999dFZQvgsDmx5dl4fcw75JzzXqa9Ikg7lU7GGTVnxM2jUwkIkjjsgtQT7vb3L+ZHcfifAPJz9Njyddx3XTNmja3DxjUhSCnAcjMizHsuV2Goza6/enJwp402XTLZvTkIm1VHUrcsbrrnLAaTwjcfRLLguZo4HWo0mpTq59QRI+/NjGPKnKOkn6qItQGBPc+zjXrTd9t4YcSbpB5LQyqS/BwrHz+3jEdvmFEB19WoTDSF66ck/30MvdHdfmfLt7P1+50c+OswdpvnygyWQCcTZm7im9mjmDvxJdbOu538U2OR0ks112L4cel6j4EjBoOerd/vLNM5S0p2Zi4XVvlDI9XxRsQ4WTirFrnZArtrSHYbfP95RKHsWE6H4JcVNZg1NpHT5z9GF/5Csa/euzbsJSAoj9NHTRiN6nXPZ+q554nTLFy/h4kvnqBp2zy2rQ9AccLpo0a++SCCTetCWbh+D3Wb5LN/p/cHaWnIzdEhFffUl4ueWoo9370E0vYf/+aZW17yUpNMwx/QFK6fktC4Fk6Hu8uy0WwkPDasyFX9YRPP8P6LtbDmOWjXLZ3UUzCp91EyDr9eJlkMBr3XBSpPD4WKJC7RcNEk8MeaMGxWdeX/VLKJW5q24q7OzZj/bE1emlCP9BTPfxMpJXpzySoY16gZTk5WAPENrNht6qB/WR6OzQqxCXZ6DUvnmr7nOLY/EIdDUKuunX4j0xl4dxqWICfrV4Zx1jXDFTqB3qjnpgl9mP71VEY8O6RUY3faBacOHnJrP77vpNc+G7/exPcf/lKq62j4Dk3h+ikNrqhHo7b13aq3Gs0Gbn2k/8VKA5cjhORksonXvjpIv5FptL8ui5tHn2XW0kN89uraMslyw8hrMXnwJpBS0rZH6zKds6ToTYEMHpsCSD5/J5o/fwjh0cEN2PtXEIoiOHvKxLJ3YvlleRi5WXrcfV4lNevYShTdBtB1cCekNLL6k0iu6n0Oc4CTbz+KJPWkCWsBr75Ovc4x7bb67NkaiKJAbpaOr96N5uWJtTEYJPVb5NJvlI55W1/mgdl307l/Em1KGUKuSEg57v5Ai473XHHhiquyeXv1Xq7uMoa8I51QchZrs10/Q1O4fszMbx7numFdMJoNCJ2geefGvP7LDJokNeTaIVd5DFmOqVODAaPSCAhWMLp2my2SoFAnrTpmlEmO1l2bM+jBPpgsRjV4JNiCOdDM059PxhJYMreuMqPkMfLR0zww8zgCycz76mItIqn2pYgxV8CBgMmzS27DDgwJ4JV1/+G3tS0xB+npNzINS5DCpIEN+XJBNHu2BvD72hDemFKH3ZuDmdivEX0SWjOoSSsWPFeLxlfk4nDoSP4ngNr1jlCvRe2L5w6LLspzwV0xKg7Bk/1fwnHZm869L7iHLDdrl8PYGceZ+3Q8g5q0YlCjBJ6+eQlph8r2VqNROWheCtUARVETeResaOB0OvnyjW/56q1V5GXlkdTrSu55/nZqxFoQae3cVvABbPkCS729ZZbjxIFTbPruLwKCLVx9U4dSJd8pKzmZGYiMjlhcNTMHNGiJNa9kZozgMAeKAnc8ksKtT28o1XWllJzYfwopJQmN48jc1x+n9SDDrmyB95SLkm+O7uCPtSFMvycRk1lhRc7H6HSq8KcOn2FEg/FFXdXjuW9//GZGPVc4S9orI8ey+sPUi8c/s/AQr0+uQ1am/mL+Xb1BISbewcL9SzEYKqfoqIZnNC+FaoxOp3MrH6PX6xn8cH8+OvRflqUuYtpHE4mpE43eaLlobz1xyMSmH0NIPanaFPXG8j1c4xvW4qbxfeh1V3efKFsAc1AI3350qRROwYCD4tDpYNRjp1n3RemLHgohSGgcR+0m8UjHHsLC9hER4+S2B8/gOVxXUr95HgYDXNU7i0mvHsNm1ZF7/pLPcK3EWMwecnoUxyfPf0Hm2cLVPR6eU5N7njyFEKosxw9ZsOaLQsnOnQ4dmWl6Nn+r2XT9BU3h/ks4uD2Znz/byPE9h8nL1fHYbfW5v0cTZt1fl7uvbspLE2qrrlHVDIPRQGr6SFZ+EEtejo7bHjxTsmxcQtJ9UAbdB2USFFYy+61Xcj64uHn3tDOMm3kh0d2lXAkmi8JzH6sLXELADUMy0OklBlPhiPf/fD6Z4nIreOK2uDHkZhUwIksbQ8al8vCrR9EbJHu3BWLNdZ/5O+yCk4fdM6FpVA1aTbNqTm5WHk/0e579Ww6j1+uQio1GV9Rj159BOB06bK57bf3KMGo3tDP8+aqVtyzc++II3hhnZeiVvxAaIXA6FYxmPTqdwJZvVyvyXla6JjLWzshHT6MokqFP3Fc+AZTC/rADR6Vz/S0ZDGnRkvbXZdGqUw4335dayIyj00GdRvmYA6IK9U3qdWWRl9IbnDgd7opTcTiZcNVjLNj5husCNZESegzJ5KuF0RzdZ8YS6CT/MqVrMBqo37qB2/k0qgZN4VZz5j60iL1/HixQ80yy47dgLrcFWvP1LF8UUSKFm3I0lVUL15GTmUun/km0ua5llYaOGk1GJi8Yx/2vjCTtZDoxdaMxmgzs/fMAj/Z8Flve5TNGQf1m+QSGKBzYlUBSz/blE8DUFmyFX8uDQyVdB2Qy+Y1jGDzcRVKBCa94Drk1GNXgDU80a5fD3394WlwTHN19gpxz5wkKC0XqmgGqYn/96wP8vjaU2VMS0OslTlcSHKNJkNCkHldc26J049WoNDSTQjVGSskPn6y/rMBkwZX6wuRle46AyjxzgD8+HcSxjS3Z8fWVvDlmOB9N/5wv53zLY71mMK3PTJzOUqUxrhSCw4Oo27w2AUEWDEYDQq/DYPT8E85IVbVgo6unlPu6IuA2wN0j5MFZJ9i4KtQtv4KUkJcDLa73HPk1fNJpPNmAm7TJQW/Aw74LgsCyl9TMcqmnLx1jDpB0G3CORRv20v3mDAKCnQSHG+gzuhevrPuPlmfBj9AUbjVGURQcXqLNLkfoJFd2v1RM8cjuY9zT4iGGxN6EktqfKzvtIj7RRsuOuTz29lGX76saTrx17XZ+/ez3ShlDeajfuq7H2mFGk0KHHucRwoSwXFfu6wh9JCLqK9AlFGoPClW4pv95zqXrkK4wX1BtuEFhCejM7iWRpCOZJm1yGfbQGfR6hQs24Lbdsnjx04Pc9+xxhJe70mCUGPSqnTgny4q8zJQdHuVgyhvH+Grf3yzbvY0HXo4nMETzTvAnNIVbjRFCUK9V7WKP0+khMDSAMa+qLkkZZzIZ3foRjv5zglvuSyEwxHnRZxfU+lp3Tj6NJVCd1UoJX8zxv0TplkAzo1+8A3PgpYAHo0khNMLBoHvTIHx2sRV9S4owNEQXsw4RuwcRuxdqLAN9G8BEeKSC0HEpGs/UHaJXezyPzFtHzTo2Bo46y4rDO/li7998c2QH098/TPIeC/Wb2bn/2RN4muUajJJmHRIBiK6ZWczSmwKZD5c5nFujctBsuKXg0I4j/L5yC0azkW63diKmTnkzQpWdf/7YzzM3vUhWRtHJY4RO0Pue6xnxzBAia9VAURSm9pqBVNTbddk7McTWttO1f2G3I4ddULdJPnu3qe5fdmvJ3bF8yYBxvandNJ5lry4h7cRhOvTIYdC4hoTWmYvOEFfh1xOu6acwt4Lo/yt1f2fuSuLq2Tl9zMiuTUHEJ1rJy9GhN0oaX5FP8h4TA+9OY+9fAfyyvAZOp6podTrBE/OSaXzNWwAERybhSCnuag7IXwMB/Yo7UMNHaAq3hMybvJiVc9dgtznQG3S8//RSJr0zhh53dPO5LLlZeUy57j9Y89xnLwajHofdiRBgDjTT7/6e3PfyiIv7P5z+GYd3Hr34/4xUI69MrENAcDLtu2ddbDeaJBkpl2y+N9xZ+WkYy0p1qWgspQNp24UwQq06dmrVKRyenXNekHLczLsz4pj5cTK3jEljy8/Bqumibybm0EQCw9SHiM7UFCEMSMXh1QQBIO07EZrC9RtKrHBdZdE3AycKltgRQswB7vZSYscILADauq71gZRylmtfMpCFWlTS4Skqw1/YvXEvK+etvajgLlRveH3MO3To05bQyBCfyrNm8Y8elS1A11s7AwKDUU/PkdcWWqF22B18/tpKt7dVa76OD16qeVHh2qywe3MQKSdUO0NUfASDJvatlLH8TyHz8bYgJiX8vDyc7oMy+enrcAY0aEFwmEKL9jkMm5hCaIST8zk1KZiHTB/1PmTc6ar04fmSwpBY0aPQKAelseFOBApV5hNCJAE1iuhzK2CWUrZCLZF+nxCiXoH93V0FJv1W2QL8uHQDNg8KTm/Q88e3W30uz/afdnvdl346k2kfTWDKogfc3IGy0rNRPGQgAziZbCI3W4ctX7Djt2CeG10XBPS4syuL97+prXRXBCKIzLOePUWseYLf14YSECS5fnAGtnwD6WdM/LoynIf6N2LLz8GknyycqlFn7oCI2YQwdfNYiULN1au9xPoTJVK4QogEoC/qbPVCmx54GXi0iK4SCBJCGFBrl9mA82WWtooQQngNn68KRRRT23uoamSc9+dfaGQIRovnGz77vJ6H+jViRMdmbPh5DIsPfMBa52dMXfwgJou7S5RG6RFC8Mua6y+GKYOqFO02eGJ4Il1uVG8NZyEfXYEtX8ecqQkEh7inahS6UKziLi/Xg7yU2RU5BI1yUtIZ7mxUxVrQEWU8sFxKeaqIfp8DOcAp4CjwipQy3bVPAmuEEFuEEGO8nUAIMUYIsVkIsTk1tRxVWstB92FdPCodp1Ohw41tfC5P3/t6InTuil7oBDeN7+O1n96gZ8R/hmC+LMOXyWLk8Y8f4uH3X2HJyWVMmne/z80k/yvccM9zvPhgS/7aEETqSSMbV4cy4cZGWPN0dB+USV6OYPXSCLd+aWeM6HTuSeABju7y7kEiZFqFya5RfopVuEKIfkCKlHJLgbY4VHPBm8V074Bqo40DEoFHhBD1Xfu6SCnbAn2AB4QQHldlpJTzpZRJUsqk6Oiq8Qpo1rGRmp4wwITBqMcUYMJkMfHIe2MJjfC9YqrTNJ5eo7oXmnULAdfc3JGmHRoV2ffmCX2Z+N/R1Kofg8lipHFSfZ5f9QTdh3aheacmWpXYSiYsKpQnv1zKweRnefKurix5I4Z+I9N46bODOB3w09c12LDKQ8VfCUEhnnNI7NrkucKElHDsgKUixdcoJyUx8FwNDBBC3AhYgFBgF2AFDrheqQOFEAeklA0v63s78J2U0g6kCCE2AEnAISnlCQApZYoQ4ktU5ey3aY3umTWcHiO68cfKLZgsJrrc0pGoOPeZiC+wWe1s/HpTofUXKWHrup1Y86zFlh6/YUQ3bhjhe+8KDRWjycitjwzg1kcGMKjGYHb9aeXoPgvb1gdzZK/nQAVFgcw0A4H13felnkog9YSR6Hh74cUzCf99qjb3h+3HYbMTHmMhrmEt9HotGKKqKFbhSimnAdMAhBDXApMLeim42rM9KFtQzQjXAR8KIYKATsBs17ZOSpnl2u4JTC/XSHxA3WYJ1G2WUPyBlcyPS9Zz7myWW3t2eg7ff/QLfUffUAVSaZSUjSs288b975B2KhMQ/LCs+Ae3EPDth5Hc6yEthNFi5oHejZm++BBN2qgZxXLO63hpQh12bzIzofPjriPVrGaPzQuiy/BXEHrflLnXuESFL2EKIQYASVLKp4G3gUVCiF2oL8CLpJQ7XGaFL12zYwPwiZTyu4qWpbRkZWSzde0OdHodSb2uICDYP2cCvy7zHma7/os/NYXrJ2Sln+Gnj94jefcJTifnseM3G7Z8O4qjBOklL8Pp0HH8kOc3l4jYcM6nG3iof2MCQ5yYLYorl8Tldn77ZtH/AAAL0UlEQVSBLV/PzHtzeTVmGM17rUFdz9bwFaX6a0spfwJ+8tAeXGB7ObDctZ2Nauu9/PhDwBWlE7Vy+f6jn3l9zHz0Rh0CgaIoPLl0Eh37tqtq0dzwNLstyT4N33Fg8xom95iHww7WPD2WQCcRMQ5OJpvwXjHCO+YAhdadsz3uq9vi0ltXbpbeVdvNO06H4LO39DzRZR3G4J4AnE/LYt0n60k5dpaWVzelY9+2bknvNcqP9nhDLX3y+n3zseXboECu5hlDXuOTY/OqZGGsKKLivb+CRieUvrqBRsUipeT52+eSc17PBeWan6vnzImyuRAKnSQk3EHP2zzXpCvOZu/hjJw5ZuTIzp9p2Lknezcd4NEe03HYHdjy7XzxxjfE1o1m7taXCPTTt7zqipa8BtUm6ikgQOgEG778swokKprwGA+r2C4i48J9KImGJ1KTN3PisI7LZ7JOe0lvNzWDmN6gEBTqoO8dabz13X4Cgz2bIuo2iy9huXqJ6jSk0KpjDicPZOJ0Wpk57DVys/Kw5dtdcjo5eeA0dzWegMPunzk0qivaDBfIz7Hi9GBXU5wK+TmefR+rklqJXkrGCIhrUNO3wmi4Ybc5PKaNBLWunFTwuv9CWff3ft2DoUCMipSA0bNtPigsiKFTB/LJzC89lkWPiLHz7OJDNGp96fUtLxdOHk7jzJZ2pJ1sTNtuuVzV6xy5OTp++CyCI/ssZJzOZPbY+dRuHI8lyEzXWztTo4iHvUbxaDNcoFO/dh5LjiNElQQ2FMc1gzthNLs/K40mA10Hd6oCiTQKkpsT6zWhjNEkGT7pNAbTpVy4Bf37Qms4mP9jYWULqlsYNWZ5vebIZ4fy8AL3gBWjSWHuD3tp1DofIbj4CQiEBi1s6PVOpr51lKcXJNN3RBq3jEllzqp99Bl+FoDVC39k0VNLmP/oh9yROI7flm8q/R9E4yJamXRUm9ur987l509/Iz/HihACU4CJQRP6cM/zwyv8ehXB8rmreeeRxSAEAnUM494YpXko+AFnT6Yzov447DZ3M1VErI33ft2LOUAhN0uPlJLHhzXg6H4zNquayPyq3plMfesYOr16byqKwBI7C13gzaWWRUm9Eek44DW5DUB+rsASWFgPWPMEw9s1Jyuz8IPdEmTm09MLCAjSAiqKwluZdM2kgBrj/siCsVw3rAs/LlmP3qinx53daHl106oWzSsDxvbiqgFJbPhqE0IIrrqpfZUFYmgUJiougiu7t2LrDzsuM1VJwqNUm6heDyHhqkJ+c9V+dmwM4tiRK9Fb2uCw2Vm59CyJTU5Tv01zatSbgE5XxkTqIqRIZQu4KVsAh0PQ5posfllRODeHTq9j69odXH1Th7LJ8z+OpnBdCCFo26M1bXu0rmpRSkxUfCQDH+hd1WJoeOCJpQ8x8/Y32LRqW4FWweHdAZxLM2Cy2C4WnxQCGl+Rhz5iOK2v7VGxggT0hqxtxR/nAZvVs6auTm/F/oZmw9XQqASCwoJ4/pvHmb/zVcKiQi46LEgpmHJLA/b9FYjNKsjPE5w5buTJOxKZMXQJilL6oIiiEIHDAc+5ForCZFHYvSnIrd3pcNLuhuozKfE3tBmuhkYlktiiDktPzOf3lVvYtWEvO37dzb5NB5k0oBE1ou2YLApnjqnBEHpDNptXb6dDn4pbqBXCBNFrkRljwLGrxP0MBhNXD4xg3ac27FY7BqMeIQRTFz/otxGY1QFt0UxDw4ekHE1leOI4r5XQRz57G3c8Ndi3QgGK4xhkvwX2v0AXhQgcBpa+HNh2mD9XbSMgyELXIZ21dYISoi2aaWj4ATF1ojGaDF6LckYlVI1C0xlqQ/iLbu2N2tanUVsPKco0yoRmw9XQ8DEGk+eqGwAdb2zrQ0k0fI2mcDU0fEz73ld6dNVKaFyLGrFaaPa/GU3hamj4mDEv3UlIRAgmV305vVGPJdjCo4sfrGLJNCobzYaroeFjYutGs/Cf2ayYt4Z/ft9H3ea1GfhAb2LrVk0JKQ3fUWKF66rSuxk4UbDigxBiDnB3wZy4BfYZUSv9tnVd6wMp5SzXvt7AG4AeWCClfKE8A9HQqE6ERYVyx5O+90bQqFpKY1KYCPxTsEEIkQR4r8utJh83SylbAe2A+4QQ9VzK+23UApLNgWFCiOalklxDQ0OjmlEihSuESAD6os5WL7TpgZdRy6d7QwJBQq3jEQDYgPOoBSMPSCkPSSltwFJgYJlGoKGhoVFNKOkMdzaqYi0YdzgeWC6lPFVEv8+BHOAUakHJV6SU6UA8cKzAccddbW4IIcYIITYLITanpqaWUFwNDQ0N/6NYhSuE6AekSCm3FGiLQzUXvFlM9w6oKebjgETgEVcByRIjpZwvpUySUiZFR2uLChoaGtWXkiyaXQ0MEELcCFiAUGAXYAUOuCrvBgohDngolX478J2U0g6kCCE2AEmos9vaBY5LAE6UayQaGhoafk6xM1wp5TQpZYKUsh4wFFgnpawhpawppaznas/1oGxBNSNcByCECAI6AXuATUAjIUSiEMLkOu/yChmRhoaGhp9S4YEPQogBQojprv++DQQLIXahKtlFUsodUkoHqg14Narnw6dSypKnMtLQ0NCohmjZwjQ0NDQqGG/ZwrTQXg0NDQ0foSlcDQ0NDR+hKVwNDQ0NH6EpXA0NDQ0fUa0WzYQQqcARD7uigLM+Fqciqe7ygzYGf0Ebg39QV0rpFqlVrRSuN4QQmz2tCFYXqrv8oI3BX9DG4N9oJgUNDQ0NH6EpXA0NDQ0f8W9RuPOrWoByUt3lB20M/oI2Bj/mX2HD1dDQ0KgO/FtmuBoaGhp+j6ZwNTQ0NHxEtVC4QogrhBAbhRA7hRArhBChrvYOQoi/XJ/tQohBxZxnjhAi2zdSu127XGMQQrzn2r9DCPG5EMKtaGdlUwFj+FgIsVcI8bcQYqGryKhPqYAxjBdCHBBCSCFElG+lvyhDeceQKIT4wzWO/3OlSPUpRYzhBiHEFlf7FiHEdaXp7/dIKf3+g5rasZtr+25ghms7EDC4tmsBKRf+7+EcScCHQHZ1HAMQWmD7NeCxajiGGwHh+iwBxlbDMbQB6gHJQFQ1/S19Cgx1bc/zs++hDRDn2m6JWiW8xP39/VPlApTwyznHpQW+2sBuD8ckAme8/MD0wI+uH2FVKdxyjaHAMQKYC0ytrmNwHTcJmFldx1DFCrfMY3D9fs4WUMydgdV+OgYBpKNW/i51f3/8VAuTAmpJnwtVfW+lQHkeIURHV4LzncD9Uk1ufjklKXhZ2ZR3DAghFgGngaYUX0+uMij3GFzHGoE7ge8qUVZvVMgYqpjyjCESyCzQ7rWAayXjdQwFuAXYKqW0lrG/3+E3bmFCiO+Bmh52PQHsBeag/liWAxOklJGX9W8GLAa6SinzC7THob5CXSuldAghsqWUlWL/rKwxXHaMHlXZbpJSLqpA8S+c3xdjeBfIkVI+VJGyFzi/L8aQDCRJKSsl5r8S74co4HfpKoklhKgNrJJStvSnMQghWrjae0opD3o4d9Oi+vstVT3FLsOrSGPgTy/71qHeBAXb+qLOCpNdHwU4UJ3G4OGYrsDK6jgG4BngK0BX3X5Ll+1PpopMCuUZA35iUihqDKhFZfcBV5f3b+Bvn2phUhBCxLj+1QFPohr6L6y2GlzbdVFftZML9pVSfiNLVvCyUinPGITKhRmJAAagFuP0KeUZg2vfvUAvYJiUUvGR2JfLUK4x+APlvB8k6nrGYFfTSOBrnwhegCLGEA58g7oovKG0/f2daqFwgWFCiH2oSuYkcOFVuguwXQjxF/AlME66XvGEEN+6zAn+QnnGIIDFQoidqLa5WsD0yy/gA8r7PcwDYoGNLtelp30rPlDOMQghJgghjqPOwnYIIRb4fATl/x6mAg8LIQ6gvpK/51PpVbyNYTzQEHhaXHJxu6BcFwghkorp79f4jQ1XQ0ND499OdZnhamhoaFR7NIWroaGh4SM0hauhoaHhIzSFq6GhoeEjNIWroaGh4SM0hauhoaHhIzSFq6GhoeEj/h/BH5pqqGaqiQAAAABJRU5ErkJggg==\n",
-      "text/plain": [
-       "<Figure size 432x288 with 1 Axes>"
-      ]
-     },
-     "metadata": {
-      "needs_background": "light"
-     },
-     "output_type": "display_data"
-    }
-   ],
-=======
-   "execution_count": null,
-   "metadata": {},
-   "outputs": [],
->>>>>>> 2047abef
+   "execution_count": null,
+   "metadata": {},
+   "outputs": [],
    "source": [
     "stops_gdf = gpd.GeoDataFrame(\n",
     "    transit_net.feed.stops, geometry=gpd.points_from_xy(transit_net.feed.stops.stop_lon, transit_net.feed.stops.stop_lat))\n",
@@ -1054,115 +187,9 @@
   },
   {
    "cell_type": "code",
-<<<<<<< HEAD
-   "execution_count": 6,
-   "metadata": {},
-   "outputs": [
-    {
-     "data": {
-      "text/html": [
-       "<div>\n",
-       "<style scoped>\n",
-       "    .dataframe tbody tr th:only-of-type {\n",
-       "        vertical-align: middle;\n",
-       "    }\n",
-       "\n",
-       "    .dataframe tbody tr th {\n",
-       "        vertical-align: top;\n",
-       "    }\n",
-       "\n",
-       "    .dataframe thead th {\n",
-       "        text-align: right;\n",
-       "    }\n",
-       "</style>\n",
-       "<table border=\"1\" class=\"dataframe\">\n",
-       "  <thead>\n",
-       "    <tr style=\"text-align: right;\">\n",
-       "      <th></th>\n",
-       "      <th>shape_id</th>\n",
-       "      <th>shape_pt_lat</th>\n",
-       "      <th>shape_pt_lon</th>\n",
-       "      <th>shape_pt_sequence</th>\n",
-       "      <th>shape_osm_link_id</th>\n",
-       "      <th>shape_model_node_id</th>\n",
-       "    </tr>\n",
-       "  </thead>\n",
-       "  <tbody>\n",
-       "    <tr>\n",
-       "      <th>0</th>\n",
-       "      <td>4520004</td>\n",
-       "      <td>44.865526</td>\n",
-       "      <td>-93.132239</td>\n",
-       "      <td>1</td>\n",
-       "      <td>1977347010</td>\n",
-       "      <td>81615</td>\n",
-       "    </tr>\n",
-       "    <tr>\n",
-       "      <th>1</th>\n",
-       "      <td>4520004</td>\n",
-       "      <td>44.865422</td>\n",
-       "      <td>-93.131905</td>\n",
-       "      <td>2</td>\n",
-       "      <td>1977346948</td>\n",
-       "      <td>81582</td>\n",
-       "    </tr>\n",
-       "    <tr>\n",
-       "      <th>2</th>\n",
-       "      <td>4520004</td>\n",
-       "      <td>44.865402</td>\n",
-       "      <td>-93.131606</td>\n",
-       "      <td>3</td>\n",
-       "      <td>1977346942</td>\n",
-       "      <td>81579</td>\n",
-       "    </tr>\n",
-       "    <tr>\n",
-       "      <th>3</th>\n",
-       "      <td>4520004</td>\n",
-       "      <td>44.865735</td>\n",
-       "      <td>-93.130994</td>\n",
-       "      <td>4</td>\n",
-       "      <td>186841006</td>\n",
-       "      <td>57097</td>\n",
-       "    </tr>\n",
-       "    <tr>\n",
-       "      <th>4</th>\n",
-       "      <td>4520004</td>\n",
-       "      <td>44.865827</td>\n",
-       "      <td>-93.130689</td>\n",
-       "      <td>5</td>\n",
-       "      <td>186759898</td>\n",
-       "      <td>24534</td>\n",
-       "    </tr>\n",
-       "  </tbody>\n",
-       "</table>\n",
-       "</div>"
-      ],
-      "text/plain": [
-       "  shape_id  shape_pt_lat  shape_pt_lon  shape_pt_sequence shape_osm_link_id  \\\n",
-       "0  4520004     44.865526    -93.132239                  1        1977347010   \n",
-       "1  4520004     44.865422    -93.131905                  2        1977346948   \n",
-       "2  4520004     44.865402    -93.131606                  3        1977346942   \n",
-       "3  4520004     44.865735    -93.130994                  4         186841006   \n",
-       "4  4520004     44.865827    -93.130689                  5         186759898   \n",
-       "\n",
-       "  shape_model_node_id  \n",
-       "0               81615  \n",
-       "1               81582  \n",
-       "2               81579  \n",
-       "3               57097  \n",
-       "4               24534  "
-      ]
-     },
-     "execution_count": 6,
-     "metadata": {},
-     "output_type": "execute_result"
-    }
-   ],
-=======
-   "execution_count": null,
-   "metadata": {},
-   "outputs": [],
->>>>>>> 2047abef
+   "execution_count": null,
+   "metadata": {},
+   "outputs": [],
    "source": [
     "transit_net.feed.shapes[:5]\n",
     "# this can be a geodataframe, but have it turned off for now b/c of issues with partridge"
@@ -1193,11 +220,7 @@
   },
   {
    "cell_type": "code",
-<<<<<<< HEAD
-   "execution_count": 7,
-=======
-   "execution_count": null,
->>>>>>> 2047abef
+   "execution_count": null,
    "metadata": {},
    "outputs": [],
    "source": [
@@ -1213,26 +236,9 @@
   },
   {
    "cell_type": "code",
-<<<<<<< HEAD
-   "execution_count": 8,
-   "metadata": {},
-   "outputs": [
-    {
-     "data": {
-      "text/plain": [
-       "[1125, 4498, 5570]"
-      ]
-     },
-     "execution_count": 8,
-     "metadata": {},
-     "output_type": "execute_result"
-    }
-   ],
-=======
-   "execution_count": null,
-   "metadata": {},
-   "outputs": [],
->>>>>>> 2047abef
+   "execution_count": null,
+   "metadata": {},
+   "outputs": [],
    "source": [
     "# querying with the selection will return the links that are selected\n",
     "net.select_roadway_features(easy_highway_selection)"
@@ -1240,11 +246,7 @@
   },
   {
    "cell_type": "code",
-<<<<<<< HEAD
-   "execution_count": 9,
-=======
-   "execution_count": null,
->>>>>>> 2047abef
+   "execution_count": null,
    "metadata": {},
    "outputs": [],
    "source": [
@@ -1266,11 +268,7 @@
   },
   {
    "cell_type": "code",
-<<<<<<< HEAD
-   "execution_count": 10,
-=======
-   "execution_count": null,
->>>>>>> 2047abef
+   "execution_count": null,
    "metadata": {},
    "outputs": [],
    "source": [
@@ -1322,29 +320,9 @@
   },
   {
    "cell_type": "code",
-<<<<<<< HEAD
-   "execution_count": 11,
-   "metadata": {},
-   "outputs": [
-    {
-     "data": {
-      "text/html": [
-       "<div style=\"width:100%;\"><div style=\"position:relative;width:100%;height:0;padding-bottom:60%;\"><iframe src=\"data:text/html;charset=utf-8;base64,PCFET0NUWVBFIGh0bWw+CjxoZWFkPiAgICAKICAgIDxtZXRhIGh0dHAtZXF1aXY9ImNvbnRlbnQtdHlwZSIgY29udGVudD0idGV4dC9odG1sOyBjaGFyc2V0PVVURi04IiAvPgogICAgCiAgICAgICAgPHNjcmlwdD4KICAgICAgICAgICAgTF9OT19UT1VDSCA9IGZhbHNlOwogICAgICAgICAgICBMX0RJU0FCTEVfM0QgPSBmYWxzZTsKICAgICAgICA8L3NjcmlwdD4KICAgIAogICAgPHNjcmlwdCBzcmM9Imh0dHBzOi8vY2RuLmpzZGVsaXZyLm5ldC9ucG0vbGVhZmxldEAxLjUuMS9kaXN0L2xlYWZsZXQuanMiPjwvc2NyaXB0PgogICAgPHNjcmlwdCBzcmM9Imh0dHBzOi8vY29kZS5qcXVlcnkuY29tL2pxdWVyeS0xLjEyLjQubWluLmpzIj48L3NjcmlwdD4KICAgIDxzY3JpcHQgc3JjPSJodHRwczovL21heGNkbi5ib290c3RyYXBjZG4uY29tL2Jvb3RzdHJhcC8zLjIuMC9qcy9ib290c3RyYXAubWluLmpzIj48L3NjcmlwdD4KICAgIDxzY3JpcHQgc3JjPSJodHRwczovL2NkbmpzLmNsb3VkZmxhcmUuY29tL2FqYXgvbGlicy9MZWFmbGV0LmF3ZXNvbWUtbWFya2Vycy8yLjAuMi9sZWFmbGV0LmF3ZXNvbWUtbWFya2Vycy5qcyI+PC9zY3JpcHQ+CiAgICA8bGluayByZWw9InN0eWxlc2hlZXQiIGhyZWY9Imh0dHBzOi8vY2RuLmpzZGVsaXZyLm5ldC9ucG0vbGVhZmxldEAxLjUuMS9kaXN0L2xlYWZsZXQuY3NzIi8+CiAgICA8bGluayByZWw9InN0eWxlc2hlZXQiIGhyZWY9Imh0dHBzOi8vbWF4Y2RuLmJvb3RzdHJhcGNkbi5jb20vYm9vdHN0cmFwLzMuMi4wL2Nzcy9ib290c3RyYXAubWluLmNzcyIvPgogICAgPGxpbmsgcmVsPSJzdHlsZXNoZWV0IiBocmVmPSJodHRwczovL21heGNkbi5ib290c3RyYXBjZG4uY29tL2Jvb3RzdHJhcC8zLjIuMC9jc3MvYm9vdHN0cmFwLXRoZW1lLm1pbi5jc3MiLz4KICAgIDxsaW5rIHJlbD0ic3R5bGVzaGVldCIgaHJlZj0iaHR0cHM6Ly9tYXhjZG4uYm9vdHN0cmFwY2RuLmNvbS9mb250LWF3ZXNvbWUvNC42LjMvY3NzL2ZvbnQtYXdlc29tZS5taW4uY3NzIi8+CiAgICA8bGluayByZWw9InN0eWxlc2hlZXQiIGhyZWY9Imh0dHBzOi8vY2RuanMuY2xvdWRmbGFyZS5jb20vYWpheC9saWJzL0xlYWZsZXQuYXdlc29tZS1tYXJrZXJzLzIuMC4yL2xlYWZsZXQuYXdlc29tZS1tYXJrZXJzLmNzcyIvPgogICAgPGxpbmsgcmVsPSJzdHlsZXNoZWV0IiBocmVmPSJodHRwczovL3Jhd2Nkbi5naXRoYWNrLmNvbS9weXRob24tdmlzdWFsaXphdGlvbi9mb2xpdW0vbWFzdGVyL2ZvbGl1bS90ZW1wbGF0ZXMvbGVhZmxldC5hd2Vzb21lLnJvdGF0ZS5jc3MiLz4KICAgIDxzdHlsZT5odG1sLCBib2R5IHt3aWR0aDogMTAwJTtoZWlnaHQ6IDEwMCU7bWFyZ2luOiAwO3BhZGRpbmc6IDA7fTwvc3R5bGU+CiAgICA8c3R5bGU+I21hcCB7cG9zaXRpb246YWJzb2x1dGU7dG9wOjA7Ym90dG9tOjA7cmlnaHQ6MDtsZWZ0OjA7fTwvc3R5bGU+CiAgICAKICAgICAgICAgICAgPG1ldGEgbmFtZT0idmlld3BvcnQiIGNvbnRlbnQ9IndpZHRoPWRldmljZS13aWR0aCwKICAgICAgICAgICAgICAgIGluaXRpYWwtc2NhbGU9MS4wLCBtYXhpbXVtLXNjYWxlPTEuMCwgdXNlci1zY2FsYWJsZT1ubyIgLz4KICAgICAgICAgICAgPHN0eWxlPgogICAgICAgICAgICAgICAgI21hcF80ZDhkNjZkNzY3YzI0MzI0YTY0MWE1ZTViNzQwZWUzNSB7CiAgICAgICAgICAgICAgICAgICAgcG9zaXRpb246IHJlbGF0aXZlOwogICAgICAgICAgICAgICAgICAgIHdpZHRoOiAxMDAuMCU7CiAgICAgICAgICAgICAgICAgICAgaGVpZ2h0OiAxMDAuMCU7CiAgICAgICAgICAgICAgICAgICAgbGVmdDogMC4wJTsKICAgICAgICAgICAgICAgICAgICB0b3A6IDAuMCU7CiAgICAgICAgICAgICAgICB9CiAgICAgICAgICAgIDwvc3R5bGU+CiAgICAgICAgCjwvaGVhZD4KPGJvZHk+ICAgIAogICAgCiAgICAgICAgICAgIDxkaXYgY2xhc3M9ImZvbGl1bS1tYXAiIGlkPSJtYXBfNGQ4ZDY2ZDc2N2MyNDMyNGE2NDFhNWU1Yjc0MGVlMzUiID48L2Rpdj4KICAgICAgICAKPC9ib2R5Pgo8c2NyaXB0PiAgICAKICAgIAogICAgICAgICAgICB2YXIgbWFwXzRkOGQ2NmQ3NjdjMjQzMjRhNjQxYTVlNWI3NDBlZTM1ID0gTC5tYXAoCiAgICAgICAgICAgICAgICAibWFwXzRkOGQ2NmQ3NjdjMjQzMjRhNjQxYTVlNWI3NDBlZTM1IiwKICAgICAgICAgICAgICAgIHsKICAgICAgICAgICAgICAgICAgICBjZW50ZXI6IFs0NC45NTIzNDY4NDQyODUwOTYsIC05My4wODMzMjY1MjUzODM2NV0sCiAgICAgICAgICAgICAgICAgICAgY3JzOiBMLkNSUy5FUFNHMzg1NywKICAgICAgICAgICAgICAgICAgICB6b29tOiAxLAogICAgICAgICAgICAgICAgICAgIHpvb21Db250cm9sOiB0cnVlLAogICAgICAgICAgICAgICAgICAgIHByZWZlckNhbnZhczogZmFsc2UsCiAgICAgICAgICAgICAgICB9CiAgICAgICAgICAgICk7CgogICAgICAgICAgICAKCiAgICAgICAgCiAgICAKICAgICAgICAgICAgdmFyIHRpbGVfbGF5ZXJfYzRiMGIzNDQ3YTdmNDgxM2JiNmUyOTkwZjg4ZTVkMDcgPSBMLnRpbGVMYXllcigKICAgICAgICAgICAgICAgICJodHRwczovL2NhcnRvZGItYmFzZW1hcHMte3N9Lmdsb2JhbC5zc2wuZmFzdGx5Lm5ldC9kYXJrX2FsbC97en0ve3h9L3t5fS5wbmciLAogICAgICAgICAgICAgICAgeyJhdHRyaWJ1dGlvbiI6ICJcdTAwMjZjb3B5OyBcdTAwM2NhIGhyZWY9XCJodHRwOi8vd3d3Lm9wZW5zdHJlZXRtYXAub3JnL2NvcHlyaWdodFwiXHUwMDNlT3BlblN0cmVldE1hcFx1MDAzYy9hXHUwMDNlIGNvbnRyaWJ1dG9ycyBcdTAwMjZjb3B5OyBcdTAwM2NhIGhyZWY9XCJodHRwOi8vY2FydG9kYi5jb20vYXR0cmlidXRpb25zXCJcdTAwM2VDYXJ0b0RCXHUwMDNjL2FcdTAwM2UsIENhcnRvREIgXHUwMDNjYSBocmVmID1cImh0dHA6Ly9jYXJ0b2RiLmNvbS9hdHRyaWJ1dGlvbnNcIlx1MDAzZWF0dHJpYnV0aW9uc1x1MDAzYy9hXHUwMDNlIiwgImRldGVjdFJldGluYSI6IGZhbHNlLCAibWF4TmF0aXZlWm9vbSI6IDE4LCAibWF4Wm9vbSI6IDE4LCAibWluWm9vbSI6IDAsICJub1dyYXAiOiBmYWxzZSwgIm9wYWNpdHkiOiAxLCAic3ViZG9tYWlucyI6ICJhYmMiLCAidG1zIjogZmFsc2V9CiAgICAgICAgICAgICkuYWRkVG8obWFwXzRkOGQ2NmQ3NjdjMjQzMjRhNjQxYTVlNWI3NDBlZTM1KTsKICAgICAgICAKICAgIAogICAgICAgICAgICB2YXIgcG9seV9saW5lX2JlZTVhYTQwOWQ5YzQ1YWU5ZGJjODAwYjYxYzE0MDg4ID0gTC5wb2x5bGluZSgKICAgICAgICAgICAgICAgIFtbNDQuOTQ4ODgwNiwgLTkzLjA5MDIzOTddLCBbNDQuOTQ4MjI4NCwgLTkzLjA5MTYzNF1dLAogICAgICAgICAgICAgICAgeyJidWJibGluZ01vdXNlRXZlbnRzIjogdHJ1ZSwgImNvbG9yIjogImJsdWUiLCAiZGFzaEFycmF5IjogbnVsbCwgImRhc2hPZmZzZXQiOiBudWxsLCAiZmlsbCI6IGZhbHNlLCAiZmlsbENvbG9yIjogImJsdWUiLCAiZmlsbE9wYWNpdHkiOiAwLjIsICJmaWxsUnVsZSI6ICJldmVub2RkIiwgImxpbmVDYXAiOiAicm91bmQiLCAibGluZUpvaW4iOiAicm91bmQiLCAibm9DbGlwIjogZmFsc2UsICJvcGFjaXR5IjogMC42LCAic21vb3RoRmFjdG9yIjogMS4wLCAic3Ryb2tlIjogdHJ1ZSwgIndlaWdodCI6IDV9CiAgICAgICAgICAgICkuYWRkVG8obWFwXzRkOGQ2NmQ3NjdjMjQzMjRhNjQxYTVlNWI3NDBlZTM1KTsKICAgICAgICAKICAgIAogICAgICAgICAgICB2YXIgcG9seV9saW5lXzU2YjYzMjdiNzZlODRlNWZhMjA2OGIzYmJkYTJlOGYwID0gTC5wb2x5bGluZSgKICAgICAgICAgICAgICAgIFtbNDQuOTQ5NTE1NywgLTkzLjA4ODkxMzFdLCBbNDQuOTQ4ODgwNiwgLTkzLjA5MDIzOTddXSwKICAgICAgICAgICAgICAgIHsiYnViYmxpbmdNb3VzZUV2ZW50cyI6IHRydWUsICJjb2xvciI6ICJibHVlIiwgImRhc2hBcnJheSI6IG51bGwsICJkYXNoT2Zmc2V0IjogbnVsbCwgImZpbGwiOiBmYWxzZSwgImZpbGxDb2xvciI6ICJibHVlIiwgImZpbGxPcGFjaXR5IjogMC4yLCAiZmlsbFJ1bGUiOiAiZXZlbm9kZCIsICJsaW5lQ2FwIjogInJvdW5kIiwgImxpbmVKb2luIjogInJvdW5kIiwgIm5vQ2xpcCI6IGZhbHNlLCAib3BhY2l0eSI6IDAuNiwgInNtb290aEZhY3RvciI6IDEuMCwgInN0cm9rZSI6IHRydWUsICJ3ZWlnaHQiOiA1fQogICAgICAgICAgICApLmFkZFRvKG1hcF80ZDhkNjZkNzY3YzI0MzI0YTY0MWE1ZTViNzQwZWUzNSk7CiAgICAgICAgCiAgICAKICAgICAgICAgICAgdmFyIHBvbHlfbGluZV84ZTg1MTI5M2Y2NmI0OGQ4OTFhNjA4OWJiNjM4NWNlNCA9IEwucG9seWxpbmUoCiAgICAgICAgICAgICAgICBbWzQ0Ljk0NzY0MDIsIC05My4wOTI4NzA3XSwgWzQ0Ljk0NzA3MDksIC05My4wOTQwNDQ1XV0sCiAgICAgICAgICAgICAgICB7ImJ1YmJsaW5nTW91c2VFdmVudHMiOiB0cnVlLCAiY29sb3IiOiAiYmx1ZSIsICJkYXNoQXJyYXkiOiBudWxsLCAiZGFzaE9mZnNldCI6IG51bGwsICJmaWxsIjogZmFsc2UsICJmaWxsQ29sb3IiOiAiYmx1ZSIsICJmaWxsT3BhY2l0eSI6IDAuMiwgImZpbGxSdWxlIjogImV2ZW5vZGQiLCAibGluZUNhcCI6ICJyb3VuZCIsICJsaW5lSm9pbiI6ICJyb3VuZCIsICJub0NsaXAiOiBmYWxzZSwgIm9wYWNpdHkiOiAwLjYsICJzbW9vdGhGYWN0b3IiOiAxLjAsICJzdHJva2UiOiB0cnVlLCAid2VpZ2h0IjogNX0KICAgICAgICAgICAgKS5hZGRUbyhtYXBfNGQ4ZDY2ZDc2N2MyNDMyNGE2NDFhNWU1Yjc0MGVlMzUpOwogICAgICAgIAogICAgCiAgICAgICAgICAgIHZhciBwb2x5X2xpbmVfMWE3MDc5OWM2OTg3NDJmNmJkZWJmZWY0MzUyYTQwZTIgPSBMLnBvbHlsaW5lKAogICAgICAgICAgICAgICAgW1s0NC45NDYwODg0LCAtOTMuMDk3MTgzOV0sIFs0NC45NDYxMDkyLCAtOTMuMDk3NDAxMV1dLAogICAgICAgICAgICAgICAgeyJidWJibGluZ01vdXNlRXZlbnRzIjogdHJ1ZSwgImNvbG9yIjogImJsdWUiLCAiZGFzaEFycmF5IjogbnVsbCwgImRhc2hPZmZzZXQiOiBudWxsLCAiZmlsbCI6IGZhbHNlLCAiZmlsbENvbG9yIjogImJsdWUiLCAiZmlsbE9wYWNpdHkiOiAwLjIsICJmaWxsUnVsZSI6ICJldmVub2RkIiwgImxpbmVDYXAiOiAicm91bmQiLCAibGluZUpvaW4iOiAicm91bmQiLCAibm9DbGlwIjogZmFsc2UsICJvcGFjaXR5IjogMC42LCAic21vb3RoRmFjdG9yIjogMS4wLCAic3Ryb2tlIjogdHJ1ZSwgIndlaWdodCI6IDV9CiAgICAgICAgICAgICkuYWRkVG8obWFwXzRkOGQ2NmQ3NjdjMjQzMjRhNjQxYTVlNWI3NDBlZTM1KTsKICAgICAgICAKICAgIAogICAgICAgICAgICB2YXIgcG9seV9saW5lXzY4NjhkYmY1ZTBkOTQwZjc5MjU1NjA0YjE0ZTllNGNlID0gTC5wb2x5bGluZSgKICAgICAgICAgICAgICAgIFtbNDQuOTU3NzQwMiwgLTkzLjA3MDk5MV0sIFs0NC45NTg2MjU2LCAtOTMuMDY5MTM3OV1dLAogICAgICAgICAgICAgICAgeyJidWJibGluZ01vdXNlRXZlbnRzIjogdHJ1ZSwgImNvbG9yIjogImJsdWUiLCAiZGFzaEFycmF5IjogbnVsbCwgImRhc2hPZmZzZXQiOiBudWxsLCAiZmlsbCI6IGZhbHNlLCAiZmlsbENvbG9yIjogImJsdWUiLCAiZmlsbE9wYWNpdHkiOiAwLjIsICJmaWxsUnVsZSI6ICJldmVub2RkIiwgImxpbmVDYXAiOiAicm91bmQiLCAibGluZUpvaW4iOiAicm91bmQiLCAibm9DbGlwIjogZmFsc2UsICJvcGFjaXR5IjogMC42LCAic21vb3RoRmFjdG9yIjogMS4wLCAic3Ryb2tlIjogdHJ1ZSwgIndlaWdodCI6IDV9CiAgICAgICAgICAgICkuYWRkVG8obWFwXzRkOGQ2NmQ3NjdjMjQzMjRhNjQxYTVlNWI3NDBlZTM1KTsKICAgICAgICAKICAgIAogICAgICAgICAgICB2YXIgcG9seV9saW5lXzk5ODg2M2RhNGEyZDRlOGJiODVlZDYzOWY1NzE4ZDE1ID0gTC5wb2x5bGluZSgKICAgICAgICAgICAgICAgIFtbNDQuOTU3NzQwMiwgLTkzLjA3MDk5MV0sIFs0NC45NTY5NjkxLCAtOTMuMDcyNTk1N11dLAogICAgICAgICAgICAgICAgeyJidWJibGluZ01vdXNlRXZlbnRzIjogdHJ1ZSwgImNvbG9yIjogImJsdWUiLCAiZGFzaEFycmF5IjogbnVsbCwgImRhc2hPZmZzZXQiOiBudWxsLCAiZmlsbCI6IGZhbHNlLCAiZmlsbENvbG9yIjogImJsdWUiLCAiZmlsbE9wYWNpdHkiOiAwLjIsICJmaWxsUnVsZSI6ICJldmVub2RkIiwgImxpbmVDYXAiOiAicm91bmQiLCAibGluZUpvaW4iOiAicm91bmQiLCAibm9DbGlwIjogZmFsc2UsICJvcGFjaXR5IjogMC42LCAic21vb3RoRmFjdG9yIjogMS4wLCAic3Ryb2tlIjogdHJ1ZSwgIndlaWdodCI6IDV9CiAgICAgICAgICAgICkuYWRkVG8obWFwXzRkOGQ2NmQ3NjdjMjQzMjRhNjQxYTVlNWI3NDBlZTM1KTsKICAgICAgICAKICAgIAogICAgICAgICAgICB2YXIgcG9seV9saW5lXzM1ZWZiMWM2Yzg3ZTRjZTc5ZGQ5MzQyMzc5YzE2NjMyID0gTC5wb2x5bGluZSgKICAgICAgICAgICAgICAgIFtbNDQuOTU4NjI1NiwgLTkzLjA2OTEzNzldLCBbNDQuOTU3NzQwMiwgLTkzLjA3MDk5MV1dLAogICAgICAgICAgICAgICAgeyJidWJibGluZ01vdXNlRXZlbnRzIjogdHJ1ZSwgImNvbG9yIjogImJsdWUiLCAiZGFzaEFycmF5IjogbnVsbCwgImRhc2hPZmZzZXQiOiBudWxsLCAiZmlsbCI6IGZhbHNlLCAiZmlsbENvbG9yIjogImJsdWUiLCAiZmlsbE9wYWNpdHkiOiAwLjIsICJmaWxsUnVsZSI6ICJldmVub2RkIiwgImxpbmVDYXAiOiAicm91bmQiLCAibGluZUpvaW4iOiAicm91bmQiLCAibm9DbGlwIjogZmFsc2UsICJvcGFjaXR5IjogMC42LCAic21vb3RoRmFjdG9yIjogMS4wLCAic3Ryb2tlIjogdHJ1ZSwgIndlaWdodCI6IDV9CiAgICAgICAgICAgICkuYWRkVG8obWFwXzRkOGQ2NmQ3NjdjMjQzMjRhNjQxYTVlNWI3NDBlZTM1KTsKICAgICAgICAKICAgIAogICAgICAgICAgICB2YXIgcG9seV9saW5lXzNjYzRlODk2NWI5NjQyZjhiYTgwYzE3NDhmMmVjMWY3ID0gTC5wb2x5bGluZSgKICAgICAgICAgICAgICAgIFtbNDQuOTU4NjI1NiwgLTkzLjA2OTEzNzldLCBbNDQuOTU5MDgxLCAtOTMuMDY4MTYyXV0sCiAgICAgICAgICAgICAgICB7ImJ1YmJsaW5nTW91c2VFdmVudHMiOiB0cnVlLCAiY29sb3IiOiAiYmx1ZSIsICJkYXNoQXJyYXkiOiBudWxsLCAiZGFzaE9mZnNldCI6IG51bGwsICJmaWxsIjogZmFsc2UsICJmaWxsQ29sb3IiOiAiYmx1ZSIsICJmaWxsT3BhY2l0eSI6IDAuMiwgImZpbGxSdWxlIjogImV2ZW5vZGQiLCAibGluZUNhcCI6ICJyb3VuZCIsICJsaW5lSm9pbiI6ICJyb3VuZCIsICJub0NsaXAiOiBmYWxzZSwgIm9wYWNpdHkiOiAwLjYsICJzbW9vdGhGYWN0b3IiOiAxLjAsICJzdHJva2UiOiB0cnVlLCAid2VpZ2h0IjogNX0KICAgICAgICAgICAgKS5hZGRUbyhtYXBfNGQ4ZDY2ZDc2N2MyNDMyNGE2NDFhNWU1Yjc0MGVlMzUpOwogICAgICAgIAogICAgCiAgICAgICAgICAgIHZhciBwb2x5X2xpbmVfNmQ5MTMyMzE5MDU2NGNkZDk1ZjY5YzQxNjFjOWFjN2QgPSBMLnBvbHlsaW5lKAogICAgICAgICAgICAgICAgW1s0NC45NTk2MzksIC05My4wNjddLCBbNDQuOTYwMDgwMSwgLTkzLjA2NjA2NzNdXSwKICAgICAgICAgICAgICAgIHsiYnViYmxpbmdNb3VzZUV2ZW50cyI6IHRydWUsICJjb2xvciI6ICJibHVlIiwgImRhc2hBcnJheSI6IG51bGwsICJkYXNoT2Zmc2V0IjogbnVsbCwgImZpbGwiOiBmYWxzZSwgImZpbGxDb2xvciI6ICJibHVlIiwgImZpbGxPcGFjaXR5IjogMC4yLCAiZmlsbFJ1bGUiOiAiZXZlbm9kZCIsICJsaW5lQ2FwIjogInJvdW5kIiwgImxpbmVKb2luIjogInJvdW5kIiwgIm5vQ2xpcCI6IGZhbHNlLCAib3BhY2l0eSI6IDAuNiwgInNtb290aEZhY3RvciI6IDEuMCwgInN0cm9rZSI6IHRydWUsICJ3ZWlnaHQiOiA1fQogICAgICAgICAgICApLmFkZFRvKG1hcF80ZDhkNjZkNzY3YzI0MzI0YTY0MWE1ZTViNzQwZWUzNSk7CiAgICAgICAgCiAgICAKICAgICAgICAgICAgdmFyIHBvbHlfbGluZV80NjhmYjdkZWExYmY0ZjIwYjZkMGZjNmQ1MmZlZjhhMyA9IEwucG9seWxpbmUoCiAgICAgICAgICAgICAgICBbWzQ0Ljk1OTYzOSwgLTkzLjA2N10sIFs0NC45NTkwODEsIC05My4wNjgxNjJdXSwKICAgICAgICAgICAgICAgIHsiYnViYmxpbmdNb3VzZUV2ZW50cyI6IHRydWUsICJjb2xvciI6ICJibHVlIiwgImRhc2hBcnJheSI6IG51bGwsICJkYXNoT2Zmc2V0IjogbnVsbCwgImZpbGwiOiBmYWxzZSwgImZpbGxDb2xvciI6ICJibHVlIiwgImZpbGxPcGFjaXR5IjogMC4yLCAiZmlsbFJ1bGUiOiAiZXZlbm9kZCIsICJsaW5lQ2FwIjogInJvdW5kIiwgImxpbmVKb2luIjogInJvdW5kIiwgIm5vQ2xpcCI6IGZhbHNlLCAib3BhY2l0eSI6IDAuNiwgInNtb290aEZhY3RvciI6IDEuMCwgInN0cm9rZSI6IHRydWUsICJ3ZWlnaHQiOiA1fQogICAgICAgICAgICApLmFkZFRvKG1hcF80ZDhkNjZkNzY3YzI0MzI0YTY0MWE1ZTViNzQwZWUzNSk7CiAgICAgICAgCiAgICAKICAgICAgICAgICAgdmFyIHBvbHlfbGluZV9lNjYxZGNlY2Q4OGI0OGQyOGRjZmJjOTdjYjkxYjY2MyA9IEwucG9seWxpbmUoCiAgICAgICAgICAgICAgICBbWzQ0Ljk1MDA2NTYsIC05My4wODc3NTg0XSwgWzQ0Ljk0OTUxNTcsIC05My4wODg5MTMxXV0sCiAgICAgICAgICAgICAgICB7ImJ1YmJsaW5nTW91c2VFdmVudHMiOiB0cnVlLCAiY29sb3IiOiAiYmx1ZSIsICJkYXNoQXJyYXkiOiBudWxsLCAiZGFzaE9mZnNldCI6IG51bGwsICJmaWxsIjogZmFsc2UsICJmaWxsQ29sb3IiOiAiYmx1ZSIsICJmaWxsT3BhY2l0eSI6IDAuMiwgImZpbGxSdWxlIjogImV2ZW5vZGQiLCAibGluZUNhcCI6ICJyb3VuZCIsICJsaW5lSm9pbiI6ICJyb3VuZCIsICJub0NsaXAiOiBmYWxzZSwgIm9wYWNpdHkiOiAwLjYsICJzbW9vdGhGYWN0b3IiOiAxLjAsICJzdHJva2UiOiB0cnVlLCAid2VpZ2h0IjogNX0KICAgICAgICAgICAgKS5hZGRUbyhtYXBfNGQ4ZDY2ZDc2N2MyNDMyNGE2NDFhNWU1Yjc0MGVlMzUpOwogICAgICAgIAogICAgCiAgICAgICAgICAgIHZhciBwb2x5X2xpbmVfMTIyN2VlZmZmODA0NDQxMzgwYWIzZjFjZGZkNjczYWMgPSBMLnBvbHlsaW5lKAogICAgICAgICAgICAgICAgW1s0NC45NTYwMzkzLCAtOTMuMDc0MzgxMV0sIFs0NC45NTYyNzE2LCAtOTMuMDc0MDY5Ml1dLAogICAgICAgICAgICAgICAgeyJidWJibGluZ01vdXNlRXZlbnRzIjogdHJ1ZSwgImNvbG9yIjogImJsdWUiLCAiZGFzaEFycmF5IjogbnVsbCwgImRhc2hPZmZzZXQiOiBudWxsLCAiZmlsbCI6IGZhbHNlLCAiZmlsbENvbG9yIjogImJsdWUiLCAiZmlsbE9wYWNpdHkiOiAwLjIsICJmaWxsUnVsZSI6ICJldmVub2RkIiwgImxpbmVDYXAiOiAicm91bmQiLCAibGluZUpvaW4iOiAicm91bmQiLCAibm9DbGlwIjogZmFsc2UsICJvcGFjaXR5IjogMC42LCAic21vb3RoRmFjdG9yIjogMS4wLCAic3Ryb2tlIjogdHJ1ZSwgIndlaWdodCI6IDV9CiAgICAgICAgICAgICkuYWRkVG8obWFwXzRkOGQ2NmQ3NjdjMjQzMjRhNjQxYTVlNWI3NDBlZTM1KTsKICAgICAgICAKICAgIAogICAgICAgICAgICB2YXIgcG9seV9saW5lXzQwNGJiZWU4MmU1OTRmMTg5NWQxYWY1NWUxZGRkNjk2ID0gTC5wb2x5bGluZSgKICAgICAgICAgICAgICAgIFtbNDQuOTYwMzQ5LCAtOTMuMDYzNTIzXSwgWzQ0Ljk2MDM0NjksIC05My4wNjU1NDc4XV0sCiAgICAgICAgICAgICAgICB7ImJ1YmJsaW5nTW91c2VFdmVudHMiOiB0cnVlLCAiY29sb3IiOiAiYmx1ZSIsICJkYXNoQXJyYXkiOiBudWxsLCAiZGFzaE9mZnNldCI6IG51bGwsICJmaWxsIjogZmFsc2UsICJmaWxsQ29sb3IiOiAiYmx1ZSIsICJmaWxsT3BhY2l0eSI6IDAuMiwgImZpbGxSdWxlIjogImV2ZW5vZGQiLCAibGluZUNhcCI6ICJyb3VuZCIsICJsaW5lSm9pbiI6ICJyb3VuZCIsICJub0NsaXAiOiBmYWxzZSwgIm9wYWNpdHkiOiAwLjYsICJzbW9vdGhGYWN0b3IiOiAxLjAsICJzdHJva2UiOiB0cnVlLCAid2VpZ2h0IjogNX0KICAgICAgICAgICAgKS5hZGRUbyhtYXBfNGQ4ZDY2ZDc2N2MyNDMyNGE2NDFhNWU1Yjc0MGVlMzUpOwogICAgICAgIAogICAgCiAgICAgICAgICAgIHZhciBwb2x5X2xpbmVfZGE4YmY4NzdmYmE4NDVhMzkzNmE4YjBhZGZlM2RiOGIgPSBMLnBvbHlsaW5lKAogICAgICAgICAgICAgICAgW1s0NC45NTU5NTg1LCAtOTMuMDc0NTEyXSwgWzQ0Ljk1NjAzOTMsIC05My4wNzQzODExXV0sCiAgICAgICAgICAgICAgICB7ImJ1YmJsaW5nTW91c2VFdmVudHMiOiB0cnVlLCAiY29sb3IiOiAiYmx1ZSIsICJkYXNoQXJyYXkiOiBudWxsLCAiZGFzaE9mZnNldCI6IG51bGwsICJmaWxsIjogZmFsc2UsICJmaWxsQ29sb3IiOiAiYmx1ZSIsICJmaWxsT3BhY2l0eSI6IDAuMiwgImZpbGxSdWxlIjogImV2ZW5vZGQiLCAibGluZUNhcCI6ICJyb3VuZCIsICJsaW5lSm9pbiI6ICJyb3VuZCIsICJub0NsaXAiOiBmYWxzZSwgIm9wYWNpdHkiOiAwLjYsICJzbW9vdGhGYWN0b3IiOiAxLjAsICJzdHJva2UiOiB0cnVlLCAid2VpZ2h0IjogNX0KICAgICAgICAgICAgKS5hZGRUbyhtYXBfNGQ4ZDY2ZDc2N2MyNDMyNGE2NDFhNWU1Yjc0MGVlMzUpOwogICAgICAgIAogICAgCiAgICAgICAgICAgIHZhciBwb2x5X2xpbmVfZmZmOThmNDczNjAxNDQwMGEwZjliMGY4YmQ0ZTUzOTAgPSBMLnBvbHlsaW5lKAogICAgICAgICAgICAgICAgW1s0NC45NDYwNDIzLCAtOTMuMDk2MTkxNV0sIFs0NC45NDYwMjY3LCAtOTMuMDk2NDk0M11dLAogICAgICAgICAgICAgICAgeyJidWJibGluZ01vdXNlRXZlbnRzIjogdHJ1ZSwgImNvbG9yIjogImJsdWUiLCAiZGFzaEFycmF5IjogbnVsbCwgImRhc2hPZmZzZXQiOiBudWxsLCAiZmlsbCI6IGZhbHNlLCAiZmlsbENvbG9yIjogImJsdWUiLCAiZmlsbE9wYWNpdHkiOiAwLjIsICJmaWxsUnVsZSI6ICJldmVub2RkIiwgImxpbmVDYXAiOiAicm91bmQiLCAibGluZUpvaW4iOiAicm91bmQiLCAibm9DbGlwIjogZmFsc2UsICJvcGFjaXR5IjogMC42LCAic21vb3RoRmFjdG9yIjogMS4wLCAic3Ryb2tlIjogdHJ1ZSwgIndlaWdodCI6IDV9CiAgICAgICAgICAgICkuYWRkVG8obWFwXzRkOGQ2NmQ3NjdjMjQzMjRhNjQxYTVlNWI3NDBlZTM1KTsKICAgICAgICAKICAgIAogICAgICAgICAgICB2YXIgcG9seV9saW5lX2ZjNjU1YmVhMjI2YzRlMmE5NTU0YTdkMDE5NzExMjVmID0gTC5wb2x5bGluZSgKICAgICAgICAgICAgICAgIFtbNDQuOTUwODMwNywgLTkzLjA4NjE2NDVdLCBbNDQuOTUwNjE3MSwgLTkzLjA4NjYwMjVdXSwKICAgICAgICAgICAgICAgIHsiYnViYmxpbmdNb3VzZUV2ZW50cyI6IHRydWUsICJjb2xvciI6ICJibHVlIiwgImRhc2hBcnJheSI6IG51bGwsICJkYXNoT2Zmc2V0IjogbnVsbCwgImZpbGwiOiBmYWxzZSwgImZpbGxDb2xvciI6ICJibHVlIiwgImZpbGxPcGFjaXR5IjogMC4yLCAiZmlsbFJ1bGUiOiAiZXZlbm9kZCIsICJsaW5lQ2FwIjogInJvdW5kIiwgImxpbmVKb2luIjogInJvdW5kIiwgIm5vQ2xpcCI6IGZhbHNlLCAib3BhY2l0eSI6IDAuNiwgInNtb290aEZhY3RvciI6IDEuMCwgInN0cm9rZSI6IHRydWUsICJ3ZWlnaHQiOiA1fQogICAgICAgICAgICApLmFkZFRvKG1hcF80ZDhkNjZkNzY3YzI0MzI0YTY0MWE1ZTViNzQwZWUzNSk7CiAgICAgICAgCiAgICAKICAgICAgICAgICAgdmFyIHBvbHlfbGluZV9hZTNmMzBjM2Y5M2Y0ZTU4OGFiYzAyN2VkYWRjOTNlYSA9IEwucG9seWxpbmUoCiAgICAgICAgICAgICAgICBbWzQ0Ljk0NjM5MzYsIC05My4xMDAzNTc0XSwgWzQ0Ljk0NjQyNzYsIC05My4xMDA2ODE2XV0sCiAgICAgICAgICAgICAgICB7ImJ1YmJsaW5nTW91c2VFdmVudHMiOiB0cnVlLCAiY29sb3IiOiAiYmx1ZSIsICJkYXNoQXJyYXkiOiBudWxsLCAiZGFzaE9mZnNldCI6IG51bGwsICJmaWxsIjogZmFsc2UsICJmaWxsQ29sb3IiOiAiYmx1ZSIsICJmaWxsT3BhY2l0eSI6IDAuMiwgImZpbGxSdWxlIjogImV2ZW5vZGQiLCAibGluZUNhcCI6ICJyb3VuZCIsICJsaW5lSm9pbiI6ICJyb3VuZCIsICJub0NsaXAiOiBmYWxzZSwgIm9wYWNpdHkiOiAwLjYsICJzbW9vdGhGYWN0b3IiOiAxLjAsICJzdHJva2UiOiB0cnVlLCAid2VpZ2h0IjogNX0KICAgICAgICAgICAgKS5hZGRUbyhtYXBfNGQ4ZDY2ZDc2N2MyNDMyNGE2NDFhNWU1Yjc0MGVlMzUpOwogICAgICAgIAogICAgCiAgICAgICAgICAgIHZhciBwb2x5X2xpbmVfMjk3YjNmZDRhYjUyNGIyMTliMzNjMWZmZjA2YThlNzcgPSBMLnBvbHlsaW5lKAogICAgICAgICAgICAgICAgW1s0NC45NDYzMjg0LCAtOTMuMDk5NjQ1N10sIFs0NC45NDYzOTM2LCAtOTMuMTAwMzU3NF1dLAogICAgICAgICAgICAgICAgeyJidWJibGluZ01vdXNlRXZlbnRzIjogdHJ1ZSwgImNvbG9yIjogImJsdWUiLCAiZGFzaEFycmF5IjogbnVsbCwgImRhc2hPZmZzZXQiOiBudWxsLCAiZmlsbCI6IGZhbHNlLCAiZmlsbENvbG9yIjogImJsdWUiLCAiZmlsbE9wYWNpdHkiOiAwLjIsICJmaWxsUnVsZSI6ICJldmVub2RkIiwgImxpbmVDYXAiOiAicm91bmQiLCAibGluZUpvaW4iOiAicm91bmQiLCAibm9DbGlwIjogZmFsc2UsICJvcGFjaXR5IjogMC42LCAic21vb3RoRmFjdG9yIjogMS4wLCAic3Ryb2tlIjogdHJ1ZSwgIndlaWdodCI6IDV9CiAgICAgICAgICAgICkuYWRkVG8obWFwXzRkOGQ2NmQ3NjdjMjQzMjRhNjQxYTVlNWI3NDBlZTM1KTsKICAgICAgICAKICAgIAogICAgICAgICAgICB2YXIgcG9seV9saW5lXzhmZWUxZjlmOTA0ZTRhNTRiZTQxMGEwN2MzYTQ2MzE3ID0gTC5wb2x5bGluZSgKICAgICAgICAgICAgICAgIFtbNDQuOTUwNjM2NiwgLTkzLjA4NTU1MzNdLCBbNDQuOTUwODMwNywgLTkzLjA4NjE2NDVdXSwKICAgICAgICAgICAgICAgIHsiYnViYmxpbmdNb3VzZUV2ZW50cyI6IHRydWUsICJjb2xvciI6ICJibHVlIiwgImRhc2hBcnJheSI6IG51bGwsICJkYXNoT2Zmc2V0IjogbnVsbCwgImZpbGwiOiBmYWxzZSwgImZpbGxDb2xvciI6ICJibHVlIiwgImZpbGxPcGFjaXR5IjogMC4yLCAiZmlsbFJ1bGUiOiAiZXZlbm9kZCIsICJsaW5lQ2FwIjogInJvdW5kIiwgImxpbmVKb2luIjogInJvdW5kIiwgIm5vQ2xpcCI6IGZhbHNlLCAib3BhY2l0eSI6IDAuNiwgInNtb290aEZhY3RvciI6IDEuMCwgInN0cm9rZSI6IHRydWUsICJ3ZWlnaHQiOiA1fQogICAgICAgICAgICApLmFkZFRvKG1hcF80ZDhkNjZkNzY3YzI0MzI0YTY0MWE1ZTViNzQwZWUzNSk7CiAgICAgICAgCiAgICAKICAgICAgICAgICAgdmFyIHBvbHlfbGluZV8yZDhlYjVmNmE5NDk0MmZlYjNiYjhmZGVmNTIzNmI1ZCA9IEwucG9seWxpbmUoCiAgICAgICAgICAgICAgICBbWzQ0Ljk0NzA3MDksIC05My4wOTQwNDQ1XSwgWzQ0Ljk0NjQ5NDgsIC05My4wOTUyNDk0XV0sCiAgICAgICAgICAgICAgICB7ImJ1YmJsaW5nTW91c2VFdmVudHMiOiB0cnVlLCAiY29sb3IiOiAiYmx1ZSIsICJkYXNoQXJyYXkiOiBudWxsLCAiZGFzaE9mZnNldCI6IG51bGwsICJmaWxsIjogZmFsc2UsICJmaWxsQ29sb3IiOiAiYmx1ZSIsICJmaWxsT3BhY2l0eSI6IDAuMiwgImZpbGxSdWxlIjogImV2ZW5vZGQiLCAibGluZUNhcCI6ICJyb3VuZCIsICJsaW5lSm9pbiI6ICJyb3VuZCIsICJub0NsaXAiOiBmYWxzZSwgIm9wYWNpdHkiOiAwLjYsICJzbW9vdGhGYWN0b3IiOiAxLjAsICJzdHJva2UiOiB0cnVlLCAid2VpZ2h0IjogNX0KICAgICAgICAgICAgKS5hZGRUbyhtYXBfNGQ4ZDY2ZDc2N2MyNDMyNGE2NDFhNWU1Yjc0MGVlMzUpOwogICAgICAgIAogICAgCiAgICAgICAgICAgIHZhciBwb2x5X2xpbmVfMDc3NDMzMzQ3MmI5NGUzMzkzZjQ4ZDk5NzUzYWFiODQgPSBMLnBvbHlsaW5lKAogICAgICAgICAgICAgICAgW1s0NC45NDgyMjg0LCAtOTMuMDkxNjM0XSwgWzQ0Ljk0NzY0MDIsIC05My4wOTI4NzA3XV0sCiAgICAgICAgICAgICAgICB7ImJ1YmJsaW5nTW91c2VFdmVudHMiOiB0cnVlLCAiY29sb3IiOiAiYmx1ZSIsICJkYXNoQXJyYXkiOiBudWxsLCAiZGFzaE9mZnNldCI6IG51bGwsICJmaWxsIjogZmFsc2UsICJmaWxsQ29sb3IiOiAiYmx1ZSIsICJmaWxsT3BhY2l0eSI6IDAuMiwgImZpbGxSdWxlIjogImV2ZW5vZGQiLCAibGluZUNhcCI6ICJyb3VuZCIsICJsaW5lSm9pbiI6ICJyb3VuZCIsICJub0NsaXAiOiBmYWxzZSwgIm9wYWNpdHkiOiAwLjYsICJzbW9vdGhGYWN0b3IiOiAxLjAsICJzdHJva2UiOiB0cnVlLCAid2VpZ2h0IjogNX0KICAgICAgICAgICAgKS5hZGRUbyhtYXBfNGQ4ZDY2ZDc2N2MyNDMyNGE2NDFhNWU1Yjc0MGVlMzUpOwogICAgICAgIAogICAgCiAgICAgICAgICAgIHZhciBwb2x5X2xpbmVfYWVjNzIxZjdhM2YwNDI4MzhlMjAyYmFlZTY3NTZiNTggPSBMLnBvbHlsaW5lKAogICAgICAgICAgICAgICAgW1s0NC45NTYyNzE2LCAtOTMuMDc0MDY5Ml0sIFs0NC45NTY5NjkxLCAtOTMuMDcyNTk1N11dLAogICAgICAgICAgICAgICAgeyJidWJibGluZ01vdXNlRXZlbnRzIjogdHJ1ZSwgImNvbG9yIjogImJsdWUiLCAiZGFzaEFycmF5IjogbnVsbCwgImRhc2hPZmZzZXQiOiBudWxsLCAiZmlsbCI6IGZhbHNlLCAiZmlsbENvbG9yIjogImJsdWUiLCAiZmlsbE9wYWNpdHkiOiAwLjIsICJmaWxsUnVsZSI6ICJldmVub2RkIiwgImxpbmVDYXAiOiAicm91bmQiLCAibGluZUpvaW4iOiAicm91bmQiLCAibm9DbGlwIjogZmFsc2UsICJvcGFjaXR5IjogMC42LCAic21vb3RoRmFjdG9yIjogMS4wLCAic3Ryb2tlIjogdHJ1ZSwgIndlaWdodCI6IDV9CiAgICAgICAgICAgICkuYWRkVG8obWFwXzRkOGQ2NmQ3NjdjMjQzMjRhNjQxYTVlNWI3NDBlZTM1KTsKICAgICAgICAKICAgIAogICAgICAgICAgICB2YXIgcG9seV9saW5lXzE5ODIyYjFiZTU2ODRkNjc5YzdkNTMyMTQ4MGIxZDIyID0gTC5wb2x5bGluZSgKICAgICAgICAgICAgICAgIFtbNDQuOTU2MjcxNiwgLTkzLjA3NDA2OTJdLCBbNDQuOTU2MDk2NiwgLTkzLjA3NDQ4MDldXSwKICAgICAgICAgICAgICAgIHsiYnViYmxpbmdNb3VzZUV2ZW50cyI6IHRydWUsICJjb2xvciI6ICJibHVlIiwgImRhc2hBcnJheSI6IG51bGwsICJkYXNoT2Zmc2V0IjogbnVsbCwgImZpbGwiOiBmYWxzZSwgImZpbGxDb2xvciI6ICJibHVlIiwgImZpbGxPcGFjaXR5IjogMC4yLCAiZmlsbFJ1bGUiOiAiZXZlbm9kZCIsICJsaW5lQ2FwIjogInJvdW5kIiwgImxpbmVKb2luIjogInJvdW5kIiwgIm5vQ2xpcCI6IGZhbHNlLCAib3BhY2l0eSI6IDAuNiwgInNtb290aEZhY3RvciI6IDEuMCwgInN0cm9rZSI6IHRydWUsICJ3ZWlnaHQiOiA1fQogICAgICAgICAgICApLmFkZFRvKG1hcF80ZDhkNjZkNzY3YzI0MzI0YTY0MWE1ZTViNzQwZWUzNSk7CiAgICAgICAgCiAgICAKICAgICAgICAgICAgdmFyIHBvbHlfbGluZV9lYTVjZGUxOWY5YmE0MjZjYTI1ZmY2NjZhNzk5ZGEwMyA9IEwucG9seWxpbmUoCiAgICAgICAgICAgICAgICBbWzQ0Ljk1NjA5NjYsIC05My4wNzQ0ODA5XSwgWzQ0Ljk1NjAyOTcsIC05My4wNzQ2Mjc0XV0sCiAgICAgICAgICAgICAgICB7ImJ1YmJsaW5nTW91c2VFdmVudHMiOiB0cnVlLCAiY29sb3IiOiAiYmx1ZSIsICJkYXNoQXJyYXkiOiBudWxsLCAiZGFzaE9mZnNldCI6IG51bGwsICJmaWxsIjogZmFsc2UsICJmaWxsQ29sb3IiOiAiYmx1ZSIsICJmaWxsT3BhY2l0eSI6IDAuMiwgImZpbGxSdWxlIjogImV2ZW5vZGQiLCAibGluZUNhcCI6ICJyb3VuZCIsICJsaW5lSm9pbiI6ICJyb3VuZCIsICJub0NsaXAiOiBmYWxzZSwgIm9wYWNpdHkiOiAwLjYsICJzbW9vdGhGYWN0b3IiOiAxLjAsICJzdHJva2UiOiB0cnVlLCAid2VpZ2h0IjogNX0KICAgICAgICAgICAgKS5hZGRUbyhtYXBfNGQ4ZDY2ZDc2N2MyNDMyNGE2NDFhNWU1Yjc0MGVlMzUpOwogICAgICAgIAogICAgCiAgICAgICAgICAgIHZhciBwb2x5X2xpbmVfYWYzOGFiM2FjMzc0NGM1MWFiYTgxYmMyMTMwNjEyMTQgPSBMLnBvbHlsaW5lKAogICAgICAgICAgICAgICAgW1s0NC45NTA2MTcxLCAtOTMuMDg2NjAyNV0sIFs0NC45NTAwNjU2LCAtOTMuMDg3NzU4NF1dLAogICAgICAgICAgICAgICAgeyJidWJibGluZ01vdXNlRXZlbnRzIjogdHJ1ZSwgImNvbG9yIjogImJsdWUiLCAiZGFzaEFycmF5IjogbnVsbCwgImRhc2hPZmZzZXQiOiBudWxsLCAiZmlsbCI6IGZhbHNlLCAiZmlsbENvbG9yIjogImJsdWUiLCAiZmlsbE9wYWNpdHkiOiAwLjIsICJmaWxsUnVsZSI6ICJldmVub2RkIiwgImxpbmVDYXAiOiAicm91bmQiLCAibGluZUpvaW4iOiAicm91bmQiLCAibm9DbGlwIjogZmFsc2UsICJvcGFjaXR5IjogMC42LCAic21vb3RoRmFjdG9yIjogMS4wLCAic3Ryb2tlIjogdHJ1ZSwgIndlaWdodCI6IDV9CiAgICAgICAgICAgICkuYWRkVG8obWFwXzRkOGQ2NmQ3NjdjMjQzMjRhNjQxYTVlNWI3NDBlZTM1KTsKICAgICAgICAKICAgIAogICAgICAgICAgICB2YXIgcG9seV9saW5lX2RkZDk5NWJjOTBlMjRlMTdiYjQ1MWMxNDUxZWNhYjFkID0gTC5wb2x5bGluZSgKICAgICAgICAgICAgICAgIFtbNDQuOTU5MDgxLCAtOTMuMDY4MTYyXSwgWzQ0Ljk1OTYzOSwgLTkzLjA2N11dLAogICAgICAgICAgICAgICAgeyJidWJibGluZ01vdXNlRXZlbnRzIjogdHJ1ZSwgImNvbG9yIjogImJsdWUiLCAiZGFzaEFycmF5IjogbnVsbCwgImRhc2hPZmZzZXQiOiBudWxsLCAiZmlsbCI6IGZhbHNlLCAiZmlsbENvbG9yIjogImJsdWUiLCAiZmlsbE9wYWNpdHkiOiAwLjIsICJmaWxsUnVsZSI6ICJldmVub2RkIiwgImxpbmVDYXAiOiAicm91bmQiLCAibGluZUpvaW4iOiAicm91bmQiLCAibm9DbGlwIjogZmFsc2UsICJvcGFjaXR5IjogMC42LCAic21vb3RoRmFjdG9yIjogMS4wLCAic3Ryb2tlIjogdHJ1ZSwgIndlaWdodCI6IDV9CiAgICAgICAgICAgICkuYWRkVG8obWFwXzRkOGQ2NmQ3NjdjMjQzMjRhNjQxYTVlNWI3NDBlZTM1KTsKICAgICAgICAKICAgIAogICAgICAgICAgICB2YXIgcG9seV9saW5lXzgyMTExZmQxOWQ4MjQyOTQ4ZmI5NjMzYTIzZWExOTVkID0gTC5wb2x5bGluZSgKICAgICAgICAgICAgICAgIFtbNDQuOTU5MDgxLCAtOTMuMDY4MTYyXSwgWzQ0Ljk1ODYyNTYsIC05My4wNjkxMzc5XV0sCiAgICAgICAgICAgICAgICB7ImJ1YmJsaW5nTW91c2VFdmVudHMiOiB0cnVlLCAiY29sb3IiOiAiYmx1ZSIsICJkYXNoQXJyYXkiOiBudWxsLCAiZGFzaE9mZnNldCI6IG51bGwsICJmaWxsIjogZmFsc2UsICJmaWxsQ29sb3IiOiAiYmx1ZSIsICJmaWxsT3BhY2l0eSI6IDAuMiwgImZpbGxSdWxlIjogImV2ZW5vZGQiLCAibGluZUNhcCI6ICJyb3VuZCIsICJsaW5lSm9pbiI6ICJyb3VuZCIsICJub0NsaXAiOiBmYWxzZSwgIm9wYWNpdHkiOiAwLjYsICJzbW9vdGhGYWN0b3IiOiAxLjAsICJzdHJva2UiOiB0cnVlLCAid2VpZ2h0IjogNX0KICAgICAgICAgICAgKS5hZGRUbyhtYXBfNGQ4ZDY2ZDc2N2MyNDMyNGE2NDFhNWU1Yjc0MGVlMzUpOwogICAgICAgIAogICAgCiAgICAgICAgICAgIHZhciBwb2x5X2xpbmVfMzUwYmNhZDM2MTlkNGI1ZGFmZjQ5YTRhZjIyYzQ5NzYgPSBMLnBvbHlsaW5lKAogICAgICAgICAgICAgICAgW1s0NC45NjAwODAxLCAtOTMuMDY2MDY3M10sIFs0NC45NTk2MzksIC05My4wNjddXSwKICAgICAgICAgICAgICAgIHsiYnViYmxpbmdNb3VzZUV2ZW50cyI6IHRydWUsICJjb2xvciI6ICJibHVlIiwgImRhc2hBcnJheSI6IG51bGwsICJkYXNoT2Zmc2V0IjogbnVsbCwgImZpbGwiOiBmYWxzZSwgImZpbGxDb2xvciI6ICJibHVlIiwgImZpbGxPcGFjaXR5IjogMC4yLCAiZmlsbFJ1bGUiOiAiZXZlbm9kZCIsICJsaW5lQ2FwIjogInJvdW5kIiwgImxpbmVKb2luIjogInJvdW5kIiwgIm5vQ2xpcCI6IGZhbHNlLCAib3BhY2l0eSI6IDAuNiwgInNtb290aEZhY3RvciI6IDEuMCwgInN0cm9rZSI6IHRydWUsICJ3ZWlnaHQiOiA1fQogICAgICAgICAgICApLmFkZFRvKG1hcF80ZDhkNjZkNzY3YzI0MzI0YTY0MWE1ZTViNzQwZWUzNSk7CiAgICAgICAgCiAgICAKICAgICAgICAgICAgdmFyIHBvbHlfbGluZV9iODg3ZTkyMzI2ZDg0OTU3ODQ4YTA5YTA5M2RjOTY2NSA9IEwucG9seWxpbmUoCiAgICAgICAgICAgICAgICBbWzQ0Ljk2MDA4MDEsIC05My4wNjYwNjczXSwgWzQ0Ljk2MDI4NTMsIC05My4wNjU4MTA5XV0sCiAgICAgICAgICAgICAgICB7ImJ1YmJsaW5nTW91c2VFdmVudHMiOiB0cnVlLCAiY29sb3IiOiAiYmx1ZSIsICJkYXNoQXJyYXkiOiBudWxsLCAiZGFzaE9mZnNldCI6IG51bGwsICJmaWxsIjogZmFsc2UsICJmaWxsQ29sb3IiOiAiYmx1ZSIsICJmaWxsT3BhY2l0eSI6IDAuMiwgImZpbGxSdWxlIjogImV2ZW5vZGQiLCAibGluZUNhcCI6ICJyb3VuZCIsICJsaW5lSm9pbiI6ICJyb3VuZCIsICJub0NsaXAiOiBmYWxzZSwgIm9wYWNpdHkiOiAwLjYsICJzbW9vdGhGYWN0b3IiOiAxLjAsICJzdHJva2UiOiB0cnVlLCAid2VpZ2h0IjogNX0KICAgICAgICAgICAgKS5hZGRUbyhtYXBfNGQ4ZDY2ZDc2N2MyNDMyNGE2NDFhNWU1Yjc0MGVlMzUpOwogICAgICAgIAogICAgCiAgICAgICAgICAgIHZhciBwb2x5X2xpbmVfZGVhNDcwM2Y5MWZhNDRkNWJhMzhmYWNmZjg4ZmQ3OWMgPSBMLnBvbHlsaW5lKAogICAgICAgICAgICAgICAgW1s0NC45NjAzNDY5LCAtOTMuMDY1NTQ3OF0sIFs0NC45NjAzNDksIC05My4wNjM1MjNdXSwKICAgICAgICAgICAgICAgIHsiYnViYmxpbmdNb3VzZUV2ZW50cyI6IHRydWUsICJjb2xvciI6ICJibHVlIiwgImRhc2hBcnJheSI6IG51bGwsICJkYXNoT2Zmc2V0IjogbnVsbCwgImZpbGwiOiBmYWxzZSwgImZpbGxDb2xvciI6ICJibHVlIiwgImZpbGxPcGFjaXR5IjogMC4yLCAiZmlsbFJ1bGUiOiAiZXZlbm9kZCIsICJsaW5lQ2FwIjogInJvdW5kIiwgImxpbmVKb2luIjogInJvdW5kIiwgIm5vQ2xpcCI6IGZhbHNlLCAib3BhY2l0eSI6IDAuNiwgInNtb290aEZhY3RvciI6IDEuMCwgInN0cm9rZSI6IHRydWUsICJ3ZWlnaHQiOiA1fQogICAgICAgICAgICApLmFkZFRvKG1hcF80ZDhkNjZkNzY3YzI0MzI0YTY0MWE1ZTViNzQwZWUzNSk7CiAgICAgICAgCiAgICAKICAgICAgICAgICAgdmFyIHBvbHlfbGluZV80NjBjNmQyODZjYmE0Y2Y1OGYwY2Y0MGRhMDM2ODI0ZiA9IEwucG9seWxpbmUoCiAgICAgICAgICAgICAgICBbWzQ0Ljk2MDM0NjksIC05My4wNjU1NDc4XSwgWzQ0Ljk2MDM3MDksIC05My4wNjU4MTgzXV0sCiAgICAgICAgICAgICAgICB7ImJ1YmJsaW5nTW91c2VFdmVudHMiOiB0cnVlLCAiY29sb3IiOiAiYmx1ZSIsICJkYXNoQXJyYXkiOiBudWxsLCAiZGFzaE9mZnNldCI6IG51bGwsICJmaWxsIjogZmFsc2UsICJmaWxsQ29sb3IiOiAiYmx1ZSIsICJmaWxsT3BhY2l0eSI6IDAuMiwgImZpbGxSdWxlIjogImV2ZW5vZGQiLCAibGluZUNhcCI6ICJyb3VuZCIsICJsaW5lSm9pbiI6ICJyb3VuZCIsICJub0NsaXAiOiBmYWxzZSwgIm9wYWNpdHkiOiAwLjYsICJzbW9vdGhGYWN0b3IiOiAxLjAsICJzdHJva2UiOiB0cnVlLCAid2VpZ2h0IjogNX0KICAgICAgICAgICAgKS5hZGRUbyhtYXBfNGQ4ZDY2ZDc2N2MyNDMyNGE2NDFhNWU1Yjc0MGVlMzUpOwogICAgICAgIAogICAgCiAgICAgICAgICAgIHZhciBwb2x5X2xpbmVfYjc5MzI1YmYyNzA0NDk1Mzk3ZDNlZDlmOWNjZjUwNmIgPSBMLnBvbHlsaW5lKAogICAgICAgICAgICAgICAgW1s0NC45NjAyODUzLCAtOTMuMDY1ODEwOV0sIFs0NC45NjAzNDY5LCAtOTMuMDY1NTQ3OF1dLAogICAgICAgICAgICAgICAgeyJidWJibGluZ01vdXNlRXZlbnRzIjogdHJ1ZSwgImNvbG9yIjogImJsdWUiLCAiZGFzaEFycmF5IjogbnVsbCwgImRhc2hPZmZzZXQiOiBudWxsLCAiZmlsbCI6IGZhbHNlLCAiZmlsbENvbG9yIjogImJsdWUiLCAiZmlsbE9wYWNpdHkiOiAwLjIsICJmaWxsUnVsZSI6ICJldmVub2RkIiwgImxpbmVDYXAiOiAicm91bmQiLCAibGluZUpvaW4iOiAicm91bmQiLCAibm9DbGlwIjogZmFsc2UsICJvcGFjaXR5IjogMC42LCAic21vb3RoRmFjdG9yIjogMS4wLCAic3Ryb2tlIjogdHJ1ZSwgIndlaWdodCI6IDV9CiAgICAgICAgICAgICkuYWRkVG8obWFwXzRkOGQ2NmQ3NjdjMjQzMjRhNjQxYTVlNWI3NDBlZTM1KTsKICAgICAgICAKICAgIAogICAgICAgICAgICB2YXIgcG9seV9saW5lXzgyYWU0ZmE4YzUwYjRlNzViYzE5ZWI5MzY5OTAwOWJlID0gTC5wb2x5bGluZSgKICAgICAgICAgICAgICAgIFtbNDQuOTYwMzcwOSwgLTkzLjA2NTgxODNdLCBbNDQuOTYwMDgwMSwgLTkzLjA2NjA2NzNdXSwKICAgICAgICAgICAgICAgIHsiYnViYmxpbmdNb3VzZUV2ZW50cyI6IHRydWUsICJjb2xvciI6ICJibHVlIiwgImRhc2hBcnJheSI6IG51bGwsICJkYXNoT2Zmc2V0IjogbnVsbCwgImZpbGwiOiBmYWxzZSwgImZpbGxDb2xvciI6ICJibHVlIiwgImZpbGxPcGFjaXR5IjogMC4yLCAiZmlsbFJ1bGUiOiAiZXZlbm9kZCIsICJsaW5lQ2FwIjogInJvdW5kIiwgImxpbmVKb2luIjogInJvdW5kIiwgIm5vQ2xpcCI6IGZhbHNlLCAib3BhY2l0eSI6IDAuNiwgInNtb290aEZhY3RvciI6IDEuMCwgInN0cm9rZSI6IHRydWUsICJ3ZWlnaHQiOiA1fQogICAgICAgICAgICApLmFkZFRvKG1hcF80ZDhkNjZkNzY3YzI0MzI0YTY0MWE1ZTViNzQwZWUzNSk7CiAgICAgICAgCiAgICAKICAgICAgICAgICAgdmFyIHBvbHlfbGluZV9lZTEwMDIxMDZhM2I0NmIyODE2OGE0NmZhZjMyOTBjNSA9IEwucG9seWxpbmUoCiAgICAgICAgICAgICAgICBbWzQ0Ljk1Njk2OTEsIC05My4wNzI1OTU3XSwgWzQ0Ljk1Nzc0MDIsIC05My4wNzA5OTFdXSwKICAgICAgICAgICAgICAgIHsiYnViYmxpbmdNb3VzZUV2ZW50cyI6IHRydWUsICJjb2xvciI6ICJibHVlIiwgImRhc2hBcnJheSI6IG51bGwsICJkYXNoT2Zmc2V0IjogbnVsbCwgImZpbGwiOiBmYWxzZSwgImZpbGxDb2xvciI6ICJibHVlIiwgImZpbGxPcGFjaXR5IjogMC4yLCAiZmlsbFJ1bGUiOiAiZXZlbm9kZCIsICJsaW5lQ2FwIjogInJvdW5kIiwgImxpbmVKb2luIjogInJvdW5kIiwgIm5vQ2xpcCI6IGZhbHNlLCAib3BhY2l0eSI6IDAuNiwgInNtb290aEZhY3RvciI6IDEuMCwgInN0cm9rZSI6IHRydWUsICJ3ZWlnaHQiOiA1fQogICAgICAgICAgICApLmFkZFRvKG1hcF80ZDhkNjZkNzY3YzI0MzI0YTY0MWE1ZTViNzQwZWUzNSk7CiAgICAgICAgCiAgICAKICAgICAgICAgICAgdmFyIHBvbHlfbGluZV9lMDBiNTUyNzkxZGI0NTdmYTJmZjdkMTYyNGM4ZWNhZCA9IEwucG9seWxpbmUoCiAgICAgICAgICAgICAgICBbWzQ0Ljk1Njk2OTEsIC05My4wNzI1OTU3XSwgWzQ0Ljk1NjI3MTYsIC05My4wNzQwNjkyXV0sCiAgICAgICAgICAgICAgICB7ImJ1YmJsaW5nTW91c2VFdmVudHMiOiB0cnVlLCAiY29sb3IiOiAiYmx1ZSIsICJkYXNoQXJyYXkiOiBudWxsLCAiZGFzaE9mZnNldCI6IG51bGwsICJmaWxsIjogZmFsc2UsICJmaWxsQ29sb3IiOiAiYmx1ZSIsICJmaWxsT3BhY2l0eSI6IDAuMiwgImZpbGxSdWxlIjogImV2ZW5vZGQiLCAibGluZUNhcCI6ICJyb3VuZCIsICJsaW5lSm9pbiI6ICJyb3VuZCIsICJub0NsaXAiOiBmYWxzZSwgIm9wYWNpdHkiOiAwLjYsICJzbW9vdGhGYWN0b3IiOiAxLjAsICJzdHJva2UiOiB0cnVlLCAid2VpZ2h0IjogNX0KICAgICAgICAgICAgKS5hZGRUbyhtYXBfNGQ4ZDY2ZDc2N2MyNDMyNGE2NDFhNWU1Yjc0MGVlMzUpOwogICAgICAgIAogICAgCiAgICAgICAgICAgIHZhciBwb2x5X2xpbmVfY2Q0ZjBiNjY0NDlmNDVhOGEzZTQzMDI1MTlkMGY4ZGYgPSBMLnBvbHlsaW5lKAogICAgICAgICAgICAgICAgW1s0NC45NDYwMjY3LCAtOTMuMDk2NDk0M10sIFs0NC45NDYwNjIsIC05My4wOTY4NTFdXSwKICAgICAgICAgICAgICAgIHsiYnViYmxpbmdNb3VzZUV2ZW50cyI6IHRydWUsICJjb2xvciI6ICJibHVlIiwgImRhc2hBcnJheSI6IG51bGwsICJkYXNoT2Zmc2V0IjogbnVsbCwgImZpbGwiOiBmYWxzZSwgImZpbGxDb2xvciI6ICJibHVlIiwgImZpbGxPcGFjaXR5IjogMC4yLCAiZmlsbFJ1bGUiOiAiZXZlbm9kZCIsICJsaW5lQ2FwIjogInJvdW5kIiwgImxpbmVKb2luIjogInJvdW5kIiwgIm5vQ2xpcCI6IGZhbHNlLCAib3BhY2l0eSI6IDAuNiwgInNtb290aEZhY3RvciI6IDEuMCwgInN0cm9rZSI6IHRydWUsICJ3ZWlnaHQiOiA1fQogICAgICAgICAgICApLmFkZFRvKG1hcF80ZDhkNjZkNzY3YzI0MzI0YTY0MWE1ZTViNzQwZWUzNSk7CiAgICAgICAgCiAgICAKICAgICAgICAgICAgdmFyIHBvbHlfbGluZV84ZGI1MjBmNTJiZDU0NTI2ODFkZjY4MzQ4OGU0NTQyOSA9IEwucG9seWxpbmUoCiAgICAgICAgICAgICAgICBbWzQ0Ljk0NjA2MiwgLTkzLjA5Njg1MV0sIFs0NC45NDYwODg0LCAtOTMuMDk3MTgzOV1dLAogICAgICAgICAgICAgICAgeyJidWJibGluZ01vdXNlRXZlbnRzIjogdHJ1ZSwgImNvbG9yIjogImJsdWUiLCAiZGFzaEFycmF5IjogbnVsbCwgImRhc2hPZmZzZXQiOiBudWxsLCAiZmlsbCI6IGZhbHNlLCAiZmlsbENvbG9yIjogImJsdWUiLCAiZmlsbE9wYWNpdHkiOiAwLjIsICJmaWxsUnVsZSI6ICJldmVub2RkIiwgImxpbmVDYXAiOiAicm91bmQiLCAibGluZUpvaW4iOiAicm91bmQiLCAibm9DbGlwIjogZmFsc2UsICJvcGFjaXR5IjogMC42LCAic21vb3RoRmFjdG9yIjogMS4wLCAic3Ryb2tlIjogdHJ1ZSwgIndlaWdodCI6IDV9CiAgICAgICAgICAgICkuYWRkVG8obWFwXzRkOGQ2NmQ3NjdjMjQzMjRhNjQxYTVlNWI3NDBlZTM1KTsKICAgICAgICAKICAgIAogICAgICAgICAgICB2YXIgcG9seV9saW5lXzU2YTEyY2Y4MjRhNTRiNTA5NGJkMWIxMjJkMGYyMTg3ID0gTC5wb2x5bGluZSgKICAgICAgICAgICAgICAgIFtbNDQuOTUxMDA5NSwgLTkzLjA4NjAyNTFdLCBbNDQuOTUwODMwNywgLTkzLjA4NjE2NDVdXSwKICAgICAgICAgICAgICAgIHsiYnViYmxpbmdNb3VzZUV2ZW50cyI6IHRydWUsICJjb2xvciI6ICJibHVlIiwgImRhc2hBcnJheSI6IG51bGwsICJkYXNoT2Zmc2V0IjogbnVsbCwgImZpbGwiOiBmYWxzZSwgImZpbGxDb2xvciI6ICJibHVlIiwgImZpbGxPcGFjaXR5IjogMC4yLCAiZmlsbFJ1bGUiOiAiZXZlbm9kZCIsICJsaW5lQ2FwIjogInJvdW5kIiwgImxpbmVKb2luIjogInJvdW5kIiwgIm5vQ2xpcCI6IGZhbHNlLCAib3BhY2l0eSI6IDAuNiwgInNtb290aEZhY3RvciI6IDEuMCwgInN0cm9rZSI6IHRydWUsICJ3ZWlnaHQiOiA1fQogICAgICAgICAgICApLmFkZFRvKG1hcF80ZDhkNjZkNzY3YzI0MzI0YTY0MWE1ZTViNzQwZWUzNSk7CiAgICAgICAgCiAgICAKICAgICAgICAgICAgdmFyIHBvbHlfbGluZV9mZjNlZDU4ZWQxM2I0ZWU2YTk2ZDAxN2JjMzQ2YmNiOCA9IEwucG9seWxpbmUoCiAgICAgICAgICAgICAgICBbWzQ0Ljk0NjEwOTIsIC05My4wOTc0MDExXSwgWzQ0Ljk0NjMyODQsIC05My4wOTk2NDU3XV0sCiAgICAgICAgICAgICAgICB7ImJ1YmJsaW5nTW91c2VFdmVudHMiOiB0cnVlLCAiY29sb3IiOiAiYmx1ZSIsICJkYXNoQXJyYXkiOiBudWxsLCAiZGFzaE9mZnNldCI6IG51bGwsICJmaWxsIjogZmFsc2UsICJmaWxsQ29sb3IiOiAiYmx1ZSIsICJmaWxsT3BhY2l0eSI6IDAuMiwgImZpbGxSdWxlIjogImV2ZW5vZGQiLCAibGluZUNhcCI6ICJyb3VuZCIsICJsaW5lSm9pbiI6ICJyb3VuZCIsICJub0NsaXAiOiBmYWxzZSwgIm9wYWNpdHkiOiAwLjYsICJzbW9vdGhGYWN0b3IiOiAxLjAsICJzdHJva2UiOiB0cnVlLCAid2VpZ2h0IjogNX0KICAgICAgICAgICAgKS5hZGRUbyhtYXBfNGQ4ZDY2ZDc2N2MyNDMyNGE2NDFhNWU1Yjc0MGVlMzUpOwogICAgICAgIAogICAgCiAgICAgICAgICAgIHZhciBwb2x5X2xpbmVfMDcyMWFlNzY0ZTVjNDk5Njg4N2JhZGRhNjNiMWEyYTMgPSBMLnBvbHlsaW5lKAogICAgICAgICAgICAgICAgW1s0NC45NDY0Mjc2LCAtOTMuMTAwNjgxNl0sIFs0NC45NDY1OTY2LCAtOTMuMTAyMzMzMl1dLAogICAgICAgICAgICAgICAgeyJidWJibGluZ01vdXNlRXZlbnRzIjogdHJ1ZSwgImNvbG9yIjogImJsdWUiLCAiZGFzaEFycmF5IjogbnVsbCwgImRhc2hPZmZzZXQiOiBudWxsLCAiZmlsbCI6IGZhbHNlLCAiZmlsbENvbG9yIjogImJsdWUiLCAiZmlsbE9wYWNpdHkiOiAwLjIsICJmaWxsUnVsZSI6ICJldmVub2RkIiwgImxpbmVDYXAiOiAicm91bmQiLCAibGluZUpvaW4iOiAicm91bmQiLCAibm9DbGlwIjogZmFsc2UsICJvcGFjaXR5IjogMC42LCAic21vb3RoRmFjdG9yIjogMS4wLCAic3Ryb2tlIjogdHJ1ZSwgIndlaWdodCI6IDV9CiAgICAgICAgICAgICkuYWRkVG8obWFwXzRkOGQ2NmQ3NjdjMjQzMjRhNjQxYTVlNWI3NDBlZTM1KTsKICAgICAgICAKICAgIAogICAgICAgICAgICB2YXIgcG9seV9saW5lXzA4NTA2ZjQ3ZGJmNzQyOGE4NmUyMmZjMWY3MzZkYWI1ID0gTC5wb2x5bGluZSgKICAgICAgICAgICAgICAgIFtbNDQuOTQ2NDk0OCwgLTkzLjA5NTI0OTRdLCBbNDQuOTQ2MDQyMywgLTkzLjA5NjE5MTVdXSwKICAgICAgICAgICAgICAgIHsiYnViYmxpbmdNb3VzZUV2ZW50cyI6IHRydWUsICJjb2xvciI6ICJibHVlIiwgImRhc2hBcnJheSI6IG51bGwsICJkYXNoT2Zmc2V0IjogbnVsbCwgImZpbGwiOiBmYWxzZSwgImZpbGxDb2xvciI6ICJibHVlIiwgImZpbGxPcGFjaXR5IjogMC4yLCAiZmlsbFJ1bGUiOiAiZXZlbm9kZCIsICJsaW5lQ2FwIjogInJvdW5kIiwgImxpbmVKb2luIjogInJvdW5kIiwgIm5vQ2xpcCI6IGZhbHNlLCAib3BhY2l0eSI6IDAuNiwgInNtb290aEZhY3RvciI6IDEuMCwgInN0cm9rZSI6IHRydWUsICJ3ZWlnaHQiOiA1fQogICAgICAgICAgICApLmFkZFRvKG1hcF80ZDhkNjZkNzY3YzI0MzI0YTY0MWE1ZTViNzQwZWUzNSk7CiAgICAgICAgCiAgICAKICAgICAgICAgICAgbWFwXzRkOGQ2NmQ3NjdjMjQzMjRhNjQxYTVlNWI3NDBlZTM1LmZpdEJvdW5kcygKICAgICAgICAgICAgICAgIFtbNDQuOTQ2MDI2NywgLTkzLjEwMjMzMzJdLCBbNDQuOTYwMzcwOSwgLTkzLjA2MzUyM11dLAogICAgICAgICAgICAgICAge30KICAgICAgICAgICAgKTsKICAgICAgICAKICAgIAogICAgICAgICAgICB2YXIgbWFya2VyXzQ1OTI4NTc1MTE4YzQwYzE4NDlhZGI5ZWEzMjg4NzAwID0gTC5tYXJrZXIoCiAgICAgICAgICAgICAgICBbNDQuOTQ4MjI4Mzk5OTk5OTksIC05My4wOTE2MzRdLAogICAgICAgICAgICAgICAge30KICAgICAgICAgICAgKS5hZGRUbyhtYXBfNGQ4ZDY2ZDc2N2MyNDMyNGE2NDFhNWU1Yjc0MGVlMzUpOwogICAgICAgIAogICAgCiAgICAgICAgICAgIHZhciBpY29uX2UyZDVkNmI5OTJkNTQ3MDk4NGIyMDgyMjEyNzNmY2Y3ID0gTC5Bd2Vzb21lTWFya2Vycy5pY29uKAogICAgICAgICAgICAgICAgeyJleHRyYUNsYXNzZXMiOiAiZmEtcm90YXRlLTAiLCAiaWNvbiI6ICJwbGF5IiwgImljb25Db2xvciI6ICJ3aGl0ZSIsICJtYXJrZXJDb2xvciI6ICJncmVlbiIsICJwcmVmaXgiOiAiZ2x5cGhpY29uIn0KICAgICAgICAgICAgKTsKICAgICAgICAgICAgbWFya2VyXzQ1OTI4NTc1MTE4YzQwYzE4NDlhZGI5ZWEzMjg4NzAwLnNldEljb24oaWNvbl9lMmQ1ZDZiOTkyZDU0NzA5ODRiMjA4MjIxMjczZmNmNyk7CiAgICAgICAgCiAgICAKICAgICAgICAgICAgbWFya2VyXzQ1OTI4NTc1MTE4YzQwYzE4NDlhZGI5ZWEzMjg4NzAwLmJpbmRUb29sdGlwKAogICAgICAgICAgICAgICAgYDxkaXY+CiAgICAgICAgICAgICAgICAgICAgIDYyMTQ2CiAgICAgICAgICAgICAgICAgPC9kaXY+YCwKICAgICAgICAgICAgICAgIHsic3RpY2t5IjogdHJ1ZX0KICAgICAgICAgICAgKTsKICAgICAgICAKICAgIAogICAgICAgICAgICB2YXIgbWFya2VyXzAxZjdkNzIwYzAxMjRlYWY5YTZjOWI0NmM1YzFjZjBjID0gTC5tYXJrZXIoCiAgICAgICAgICAgICAgICBbNDQuOTQ2NDk0Nzk5OTk5OTk2LCAtOTMuMDk1MjQ5NF0sCiAgICAgICAgICAgICAgICB7fQogICAgICAgICAgICApLmFkZFRvKG1hcF80ZDhkNjZkNzY3YzI0MzI0YTY0MWE1ZTViNzQwZWUzNSk7CiAgICAgICAgCiAgICAKICAgICAgICAgICAgdmFyIGljb25fZjQ5NWJhY2Y0NjBiNGFmNzkwNDRhZDM5YTQyN2NmNGYgPSBMLkF3ZXNvbWVNYXJrZXJzLmljb24oCiAgICAgICAgICAgICAgICB7ImV4dHJhQ2xhc3NlcyI6ICJmYS1yb3RhdGUtMCIsICJpY29uIjogInN0YXIiLCAiaWNvbkNvbG9yIjogIndoaXRlIiwgIm1hcmtlckNvbG9yIjogInBpbmsiLCAicHJlZml4IjogImdseXBoaWNvbiJ9CiAgICAgICAgICAgICk7CiAgICAgICAgICAgIG1hcmtlcl8wMWY3ZDcyMGMwMTI0ZWFmOWE2YzliNDZjNWMxY2YwYy5zZXRJY29uKGljb25fZjQ5NWJhY2Y0NjBiNGFmNzkwNDRhZDM5YTQyN2NmNGYpOwogICAgICAgIAogICAgCiAgICAgICAgICAgIG1hcmtlcl8wMWY3ZDcyMGMwMTI0ZWFmOWE2YzliNDZjNWMxY2YwYy5iaW5kVG9vbHRpcCgKICAgICAgICAgICAgICAgIGA8ZGl2PgogICAgICAgICAgICAgICAgICAgICA0NTY5MQogICAgICAgICAgICAgICAgIDwvZGl2PmAsCiAgICAgICAgICAgICAgICB7InN0aWNreSI6IHRydWV9CiAgICAgICAgICAgICk7CiAgICAgICAgCiAgICAKICAgICAgICAgICAgdmFyIHBvbHlfbGluZV8wYzlkM2ZjNzZmNzg0ZGRkOGNlODdlYThjNWE0YjIwNSA9IEwucG9seWxpbmUoCiAgICAgICAgICAgICAgICBbWzQ0Ljk0NzY0MDIsIC05My4wOTI4NzA3XSwgWzQ0Ljk0NzA3MDksIC05My4wOTQwNDQ1XV0sCiAgICAgICAgICAgICAgICB7ImJ1YmJsaW5nTW91c2VFdmVudHMiOiB0cnVlLCAiY29sb3IiOiAiZ3JlZW4iLCAiZGFzaEFycmF5IjogbnVsbCwgImRhc2hPZmZzZXQiOiBudWxsLCAiZmlsbCI6IGZhbHNlLCAiZmlsbENvbG9yIjogImdyZWVuIiwgImZpbGxPcGFjaXR5IjogMC4yLCAiZmlsbFJ1bGUiOiAiZXZlbm9kZCIsICJsaW5lQ2FwIjogInJvdW5kIiwgImxpbmVKb2luIjogInJvdW5kIiwgIm5vQ2xpcCI6IGZhbHNlLCAib3BhY2l0eSI6IDAuOCwgInNtb290aEZhY3RvciI6IDEuMCwgInN0cm9rZSI6IHRydWUsICJ3ZWlnaHQiOiA3fQogICAgICAgICAgICApLmFkZFRvKG1hcF80ZDhkNjZkNzY3YzI0MzI0YTY0MWE1ZTViNzQwZWUzNSk7CiAgICAgICAgCiAgICAKICAgICAgICAgICAgdmFyIHBvbHlfbGluZV8yNDY4OWRmNjE0MWU0OTA2OTdlM2EwNzY5YjBkMWViNyA9IEwucG9seWxpbmUoCiAgICAgICAgICAgICAgICBbWzQ0Ljk0ODIyODQsIC05My4wOTE2MzRdLCBbNDQuOTQ3NjQwMiwgLTkzLjA5Mjg3MDddXSwKICAgICAgICAgICAgICAgIHsiYnViYmxpbmdNb3VzZUV2ZW50cyI6IHRydWUsICJjb2xvciI6ICJncmVlbiIsICJkYXNoQXJyYXkiOiBudWxsLCAiZGFzaE9mZnNldCI6IG51bGwsICJmaWxsIjogZmFsc2UsICJmaWxsQ29sb3IiOiAiZ3JlZW4iLCAiZmlsbE9wYWNpdHkiOiAwLjIsICJmaWxsUnVsZSI6ICJldmVub2RkIiwgImxpbmVDYXAiOiAicm91bmQiLCAibGluZUpvaW4iOiAicm91bmQiLCAibm9DbGlwIjogZmFsc2UsICJvcGFjaXR5IjogMC44LCAic21vb3RoRmFjdG9yIjogMS4wLCAic3Ryb2tlIjogdHJ1ZSwgIndlaWdodCI6IDd9CiAgICAgICAgICAgICkuYWRkVG8obWFwXzRkOGQ2NmQ3NjdjMjQzMjRhNjQxYTVlNWI3NDBlZTM1KTsKICAgICAgICAKICAgIAogICAgICAgICAgICB2YXIgcG9seV9saW5lXzQxYWVlYTg4OGE3YzRjMGI5YzNmOWNjMTM3ZTQ5MmU3ID0gTC5wb2x5bGluZSgKICAgICAgICAgICAgICAgIFtbNDQuOTQ3MDcwOSwgLTkzLjA5NDA0NDVdLCBbNDQuOTQ2NDk0OCwgLTkzLjA5NTI0OTRdXSwKICAgICAgICAgICAgICAgIHsiYnViYmxpbmdNb3VzZUV2ZW50cyI6IHRydWUsICJjb2xvciI6ICJncmVlbiIsICJkYXNoQXJyYXkiOiBudWxsLCAiZGFzaE9mZnNldCI6IG51bGwsICJmaWxsIjogZmFsc2UsICJmaWxsQ29sb3IiOiAiZ3JlZW4iLCAiZmlsbE9wYWNpdHkiOiAwLjIsICJmaWxsUnVsZSI6ICJldmVub2RkIiwgImxpbmVDYXAiOiAicm91bmQiLCAibGluZUpvaW4iOiAicm91bmQiLCAibm9DbGlwIjogZmFsc2UsICJvcGFjaXR5IjogMC44LCAic21vb3RoRmFjdG9yIjogMS4wLCAic3Ryb2tlIjogdHJ1ZSwgIndlaWdodCI6IDd9CiAgICAgICAgICAgICkuYWRkVG8obWFwXzRkOGQ2NmQ3NjdjMjQzMjRhNjQxYTVlNWI3NDBlZTM1KTsKICAgICAgICAKPC9zY3JpcHQ+\" style=\"position:absolute;width:100%;height:100%;left:0;top:0;border:none !important;\" allowfullscreen webkitallowfullscreen mozallowfullscreen></iframe></div></div>"
-      ],
-      "text/plain": [
-       "<folium.folium.Map at 0x124b83f60>"
-      ]
-     },
-     "execution_count": 11,
-     "metadata": {},
-     "output_type": "execute_result"
-    }
-   ],
-=======
-   "execution_count": null,
-   "metadata": {},
-   "outputs": [],
->>>>>>> 2047abef
+   "execution_count": null,
+   "metadata": {},
+   "outputs": [],
    "source": [
     "map_selection(net.selections[easy_key], A_id, B_id)\n",
     "\n",
@@ -1363,26 +341,9 @@
   },
   {
    "cell_type": "code",
-<<<<<<< HEAD
-   "execution_count": 12,
-   "metadata": {},
-   "outputs": [
-    {
-     "data": {
-      "text/plain": [
-       "[1125, 4498, 5570]"
-      ]
-     },
-     "execution_count": 12,
-     "metadata": {},
-     "output_type": "execute_result"
-    }
-   ],
-=======
-   "execution_count": null,
-   "metadata": {},
-   "outputs": [],
->>>>>>> 2047abef
+   "execution_count": null,
+   "metadata": {},
+   "outputs": [],
    "source": [
     "multi_criteria_selection = \\\n",
     "{\n",
@@ -1398,29 +359,9 @@
   },
   {
    "cell_type": "code",
-<<<<<<< HEAD
-   "execution_count": 13,
-   "metadata": {},
-   "outputs": [
-    {
-     "data": {
-      "text/html": [
-       "<div style=\"width:100%;\"><div style=\"position:relative;width:100%;height:0;padding-bottom:60%;\"><iframe src=\"data:text/html;charset=utf-8;base64,PCFET0NUWVBFIGh0bWw+CjxoZWFkPiAgICAKICAgIDxtZXRhIGh0dHAtZXF1aXY9ImNvbnRlbnQtdHlwZSIgY29udGVudD0idGV4dC9odG1sOyBjaGFyc2V0PVVURi04IiAvPgogICAgCiAgICAgICAgPHNjcmlwdD4KICAgICAgICAgICAgTF9OT19UT1VDSCA9IGZhbHNlOwogICAgICAgICAgICBMX0RJU0FCTEVfM0QgPSBmYWxzZTsKICAgICAgICA8L3NjcmlwdD4KICAgIAogICAgPHNjcmlwdCBzcmM9Imh0dHBzOi8vY2RuLmpzZGVsaXZyLm5ldC9ucG0vbGVhZmxldEAxLjUuMS9kaXN0L2xlYWZsZXQuanMiPjwvc2NyaXB0PgogICAgPHNjcmlwdCBzcmM9Imh0dHBzOi8vY29kZS5qcXVlcnkuY29tL2pxdWVyeS0xLjEyLjQubWluLmpzIj48L3NjcmlwdD4KICAgIDxzY3JpcHQgc3JjPSJodHRwczovL21heGNkbi5ib290c3RyYXBjZG4uY29tL2Jvb3RzdHJhcC8zLjIuMC9qcy9ib290c3RyYXAubWluLmpzIj48L3NjcmlwdD4KICAgIDxzY3JpcHQgc3JjPSJodHRwczovL2NkbmpzLmNsb3VkZmxhcmUuY29tL2FqYXgvbGlicy9MZWFmbGV0LmF3ZXNvbWUtbWFya2Vycy8yLjAuMi9sZWFmbGV0LmF3ZXNvbWUtbWFya2Vycy5qcyI+PC9zY3JpcHQ+CiAgICA8bGluayByZWw9InN0eWxlc2hlZXQiIGhyZWY9Imh0dHBzOi8vY2RuLmpzZGVsaXZyLm5ldC9ucG0vbGVhZmxldEAxLjUuMS9kaXN0L2xlYWZsZXQuY3NzIi8+CiAgICA8bGluayByZWw9InN0eWxlc2hlZXQiIGhyZWY9Imh0dHBzOi8vbWF4Y2RuLmJvb3RzdHJhcGNkbi5jb20vYm9vdHN0cmFwLzMuMi4wL2Nzcy9ib290c3RyYXAubWluLmNzcyIvPgogICAgPGxpbmsgcmVsPSJzdHlsZXNoZWV0IiBocmVmPSJodHRwczovL21heGNkbi5ib290c3RyYXBjZG4uY29tL2Jvb3RzdHJhcC8zLjIuMC9jc3MvYm9vdHN0cmFwLXRoZW1lLm1pbi5jc3MiLz4KICAgIDxsaW5rIHJlbD0ic3R5bGVzaGVldCIgaHJlZj0iaHR0cHM6Ly9tYXhjZG4uYm9vdHN0cmFwY2RuLmNvbS9mb250LWF3ZXNvbWUvNC42LjMvY3NzL2ZvbnQtYXdlc29tZS5taW4uY3NzIi8+CiAgICA8bGluayByZWw9InN0eWxlc2hlZXQiIGhyZWY9Imh0dHBzOi8vY2RuanMuY2xvdWRmbGFyZS5jb20vYWpheC9saWJzL0xlYWZsZXQuYXdlc29tZS1tYXJrZXJzLzIuMC4yL2xlYWZsZXQuYXdlc29tZS1tYXJrZXJzLmNzcyIvPgogICAgPGxpbmsgcmVsPSJzdHlsZXNoZWV0IiBocmVmPSJodHRwczovL3Jhd2Nkbi5naXRoYWNrLmNvbS9weXRob24tdmlzdWFsaXphdGlvbi9mb2xpdW0vbWFzdGVyL2ZvbGl1bS90ZW1wbGF0ZXMvbGVhZmxldC5hd2Vzb21lLnJvdGF0ZS5jc3MiLz4KICAgIDxzdHlsZT5odG1sLCBib2R5IHt3aWR0aDogMTAwJTtoZWlnaHQ6IDEwMCU7bWFyZ2luOiAwO3BhZGRpbmc6IDA7fTwvc3R5bGU+CiAgICA8c3R5bGU+I21hcCB7cG9zaXRpb246YWJzb2x1dGU7dG9wOjA7Ym90dG9tOjA7cmlnaHQ6MDtsZWZ0OjA7fTwvc3R5bGU+CiAgICAKICAgICAgICAgICAgPG1ldGEgbmFtZT0idmlld3BvcnQiIGNvbnRlbnQ9IndpZHRoPWRldmljZS13aWR0aCwKICAgICAgICAgICAgICAgIGluaXRpYWwtc2NhbGU9MS4wLCBtYXhpbXVtLXNjYWxlPTEuMCwgdXNlci1zY2FsYWJsZT1ubyIgLz4KICAgICAgICAgICAgPHN0eWxlPgogICAgICAgICAgICAgICAgI21hcF9lYmM2ODg0ZTU4OGE0NThiYTY5NTNlMzEzMTY2ZjU0ZCB7CiAgICAgICAgICAgICAgICAgICAgcG9zaXRpb246IHJlbGF0aXZlOwogICAgICAgICAgICAgICAgICAgIHdpZHRoOiAxMDAuMCU7CiAgICAgICAgICAgICAgICAgICAgaGVpZ2h0OiAxMDAuMCU7CiAgICAgICAgICAgICAgICAgICAgbGVmdDogMC4wJTsKICAgICAgICAgICAgICAgICAgICB0b3A6IDAuMCU7CiAgICAgICAgICAgICAgICB9CiAgICAgICAgICAgIDwvc3R5bGU+CiAgICAgICAgCjwvaGVhZD4KPGJvZHk+ICAgIAogICAgCiAgICAgICAgICAgIDxkaXYgY2xhc3M9ImZvbGl1bS1tYXAiIGlkPSJtYXBfZWJjNjg4NGU1ODhhNDU4YmE2OTUzZTMxMzE2NmY1NGQiID48L2Rpdj4KICAgICAgICAKPC9ib2R5Pgo8c2NyaXB0PiAgICAKICAgIAogICAgICAgICAgICB2YXIgbWFwX2ViYzY4ODRlNTg4YTQ1OGJhNjk1M2UzMTMxNjZmNTRkID0gTC5tYXAoCiAgICAgICAgICAgICAgICAibWFwX2ViYzY4ODRlNTg4YTQ1OGJhNjk1M2UzMTMxNjZmNTRkIiwKICAgICAgICAgICAgICAgIHsKICAgICAgICAgICAgICAgICAgICBjZW50ZXI6IFs0NC45NTIzNDY4NDQyODUwOTYsIC05My4wODMzMjY1MjUzODM2NV0sCiAgICAgICAgICAgICAgICAgICAgY3JzOiBMLkNSUy5FUFNHMzg1NywKICAgICAgICAgICAgICAgICAgICB6b29tOiAxLAogICAgICAgICAgICAgICAgICAgIHpvb21Db250cm9sOiB0cnVlLAogICAgICAgICAgICAgICAgICAgIHByZWZlckNhbnZhczogZmFsc2UsCiAgICAgICAgICAgICAgICB9CiAgICAgICAgICAgICk7CgogICAgICAgICAgICAKCiAgICAgICAgCiAgICAKICAgICAgICAgICAgdmFyIHRpbGVfbGF5ZXJfNjMxMWUwZDEyMWUwNDlmYjkwYjA2ODJlNTgxMGJiNDMgPSBMLnRpbGVMYXllcigKICAgICAgICAgICAgICAgICJodHRwczovL2NhcnRvZGItYmFzZW1hcHMte3N9Lmdsb2JhbC5zc2wuZmFzdGx5Lm5ldC9kYXJrX2FsbC97en0ve3h9L3t5fS5wbmciLAogICAgICAgICAgICAgICAgeyJhdHRyaWJ1dGlvbiI6ICJcdTAwMjZjb3B5OyBcdTAwM2NhIGhyZWY9XCJodHRwOi8vd3d3Lm9wZW5zdHJlZXRtYXAub3JnL2NvcHlyaWdodFwiXHUwMDNlT3BlblN0cmVldE1hcFx1MDAzYy9hXHUwMDNlIGNvbnRyaWJ1dG9ycyBcdTAwMjZjb3B5OyBcdTAwM2NhIGhyZWY9XCJodHRwOi8vY2FydG9kYi5jb20vYXR0cmlidXRpb25zXCJcdTAwM2VDYXJ0b0RCXHUwMDNjL2FcdTAwM2UsIENhcnRvREIgXHUwMDNjYSBocmVmID1cImh0dHA6Ly9jYXJ0b2RiLmNvbS9hdHRyaWJ1dGlvbnNcIlx1MDAzZWF0dHJpYnV0aW9uc1x1MDAzYy9hXHUwMDNlIiwgImRldGVjdFJldGluYSI6IGZhbHNlLCAibWF4TmF0aXZlWm9vbSI6IDE4LCAibWF4Wm9vbSI6IDE4LCAibWluWm9vbSI6IDAsICJub1dyYXAiOiBmYWxzZSwgIm9wYWNpdHkiOiAxLCAic3ViZG9tYWlucyI6ICJhYmMiLCAidG1zIjogZmFsc2V9CiAgICAgICAgICAgICkuYWRkVG8obWFwX2ViYzY4ODRlNTg4YTQ1OGJhNjk1M2UzMTMxNjZmNTRkKTsKICAgICAgICAKICAgIAogICAgICAgICAgICB2YXIgcG9seV9saW5lXzJhZmUwMzVjOTcwMjRhOWRiNTEyODgzYTczZjQ0NDU1ID0gTC5wb2x5bGluZSgKICAgICAgICAgICAgICAgIFtbNDQuOTQ4ODgwNiwgLTkzLjA5MDIzOTddLCBbNDQuOTQ4MjI4NCwgLTkzLjA5MTYzNF1dLAogICAgICAgICAgICAgICAgeyJidWJibGluZ01vdXNlRXZlbnRzIjogdHJ1ZSwgImNvbG9yIjogImJsdWUiLCAiZGFzaEFycmF5IjogbnVsbCwgImRhc2hPZmZzZXQiOiBudWxsLCAiZmlsbCI6IGZhbHNlLCAiZmlsbENvbG9yIjogImJsdWUiLCAiZmlsbE9wYWNpdHkiOiAwLjIsICJmaWxsUnVsZSI6ICJldmVub2RkIiwgImxpbmVDYXAiOiAicm91bmQiLCAibGluZUpvaW4iOiAicm91bmQiLCAibm9DbGlwIjogZmFsc2UsICJvcGFjaXR5IjogMC42LCAic21vb3RoRmFjdG9yIjogMS4wLCAic3Ryb2tlIjogdHJ1ZSwgIndlaWdodCI6IDV9CiAgICAgICAgICAgICkuYWRkVG8obWFwX2ViYzY4ODRlNTg4YTQ1OGJhNjk1M2UzMTMxNjZmNTRkKTsKICAgICAgICAKICAgIAogICAgICAgICAgICB2YXIgcG9seV9saW5lXzUxZDM3YTA2OTA0YzRmZGE4M2E2ODExYjdkMzViNjZiID0gTC5wb2x5bGluZSgKICAgICAgICAgICAgICAgIFtbNDQuOTQ5NTE1NywgLTkzLjA4ODkxMzFdLCBbNDQuOTQ4ODgwNiwgLTkzLjA5MDIzOTddXSwKICAgICAgICAgICAgICAgIHsiYnViYmxpbmdNb3VzZUV2ZW50cyI6IHRydWUsICJjb2xvciI6ICJibHVlIiwgImRhc2hBcnJheSI6IG51bGwsICJkYXNoT2Zmc2V0IjogbnVsbCwgImZpbGwiOiBmYWxzZSwgImZpbGxDb2xvciI6ICJibHVlIiwgImZpbGxPcGFjaXR5IjogMC4yLCAiZmlsbFJ1bGUiOiAiZXZlbm9kZCIsICJsaW5lQ2FwIjogInJvdW5kIiwgImxpbmVKb2luIjogInJvdW5kIiwgIm5vQ2xpcCI6IGZhbHNlLCAib3BhY2l0eSI6IDAuNiwgInNtb290aEZhY3RvciI6IDEuMCwgInN0cm9rZSI6IHRydWUsICJ3ZWlnaHQiOiA1fQogICAgICAgICAgICApLmFkZFRvKG1hcF9lYmM2ODg0ZTU4OGE0NThiYTY5NTNlMzEzMTY2ZjU0ZCk7CiAgICAgICAgCiAgICAKICAgICAgICAgICAgdmFyIHBvbHlfbGluZV9mMTRlMWY4ZDIwZTc0ZTBlODE2ZGIwM2RjMTkwNzU3MCA9IEwucG9seWxpbmUoCiAgICAgICAgICAgICAgICBbWzQ0Ljk0NzY0MDIsIC05My4wOTI4NzA3XSwgWzQ0Ljk0NzA3MDksIC05My4wOTQwNDQ1XV0sCiAgICAgICAgICAgICAgICB7ImJ1YmJsaW5nTW91c2VFdmVudHMiOiB0cnVlLCAiY29sb3IiOiAiYmx1ZSIsICJkYXNoQXJyYXkiOiBudWxsLCAiZGFzaE9mZnNldCI6IG51bGwsICJmaWxsIjogZmFsc2UsICJmaWxsQ29sb3IiOiAiYmx1ZSIsICJmaWxsT3BhY2l0eSI6IDAuMiwgImZpbGxSdWxlIjogImV2ZW5vZGQiLCAibGluZUNhcCI6ICJyb3VuZCIsICJsaW5lSm9pbiI6ICJyb3VuZCIsICJub0NsaXAiOiBmYWxzZSwgIm9wYWNpdHkiOiAwLjYsICJzbW9vdGhGYWN0b3IiOiAxLjAsICJzdHJva2UiOiB0cnVlLCAid2VpZ2h0IjogNX0KICAgICAgICAgICAgKS5hZGRUbyhtYXBfZWJjNjg4NGU1ODhhNDU4YmE2OTUzZTMxMzE2NmY1NGQpOwogICAgICAgIAogICAgCiAgICAgICAgICAgIHZhciBwb2x5X2xpbmVfYzNhZWQyODljMzdkNDU2OTk3MjRkNDY3ZTJhN2Q1N2QgPSBMLnBvbHlsaW5lKAogICAgICAgICAgICAgICAgW1s0NC45NDYwODg0LCAtOTMuMDk3MTgzOV0sIFs0NC45NDYxMDkyLCAtOTMuMDk3NDAxMV1dLAogICAgICAgICAgICAgICAgeyJidWJibGluZ01vdXNlRXZlbnRzIjogdHJ1ZSwgImNvbG9yIjogImJsdWUiLCAiZGFzaEFycmF5IjogbnVsbCwgImRhc2hPZmZzZXQiOiBudWxsLCAiZmlsbCI6IGZhbHNlLCAiZmlsbENvbG9yIjogImJsdWUiLCAiZmlsbE9wYWNpdHkiOiAwLjIsICJmaWxsUnVsZSI6ICJldmVub2RkIiwgImxpbmVDYXAiOiAicm91bmQiLCAibGluZUpvaW4iOiAicm91bmQiLCAibm9DbGlwIjogZmFsc2UsICJvcGFjaXR5IjogMC42LCAic21vb3RoRmFjdG9yIjogMS4wLCAic3Ryb2tlIjogdHJ1ZSwgIndlaWdodCI6IDV9CiAgICAgICAgICAgICkuYWRkVG8obWFwX2ViYzY4ODRlNTg4YTQ1OGJhNjk1M2UzMTMxNjZmNTRkKTsKICAgICAgICAKICAgIAogICAgICAgICAgICB2YXIgcG9seV9saW5lXzY2MmU3NTEzYTI2YTQyY2NhNmE1NTJmZDZlOWNlODk1ID0gTC5wb2x5bGluZSgKICAgICAgICAgICAgICAgIFtbNDQuOTU3NzQwMiwgLTkzLjA3MDk5MV0sIFs0NC45NTg2MjU2LCAtOTMuMDY5MTM3OV1dLAogICAgICAgICAgICAgICAgeyJidWJibGluZ01vdXNlRXZlbnRzIjogdHJ1ZSwgImNvbG9yIjogImJsdWUiLCAiZGFzaEFycmF5IjogbnVsbCwgImRhc2hPZmZzZXQiOiBudWxsLCAiZmlsbCI6IGZhbHNlLCAiZmlsbENvbG9yIjogImJsdWUiLCAiZmlsbE9wYWNpdHkiOiAwLjIsICJmaWxsUnVsZSI6ICJldmVub2RkIiwgImxpbmVDYXAiOiAicm91bmQiLCAibGluZUpvaW4iOiAicm91bmQiLCAibm9DbGlwIjogZmFsc2UsICJvcGFjaXR5IjogMC42LCAic21vb3RoRmFjdG9yIjogMS4wLCAic3Ryb2tlIjogdHJ1ZSwgIndlaWdodCI6IDV9CiAgICAgICAgICAgICkuYWRkVG8obWFwX2ViYzY4ODRlNTg4YTQ1OGJhNjk1M2UzMTMxNjZmNTRkKTsKICAgICAgICAKICAgIAogICAgICAgICAgICB2YXIgcG9seV9saW5lX2ZmYzRiOGE0OGE2NDRiODU5MGFhNjI0M2MxZGQ1YjRkID0gTC5wb2x5bGluZSgKICAgICAgICAgICAgICAgIFtbNDQuOTU3NzQwMiwgLTkzLjA3MDk5MV0sIFs0NC45NTY5NjkxLCAtOTMuMDcyNTk1N11dLAogICAgICAgICAgICAgICAgeyJidWJibGluZ01vdXNlRXZlbnRzIjogdHJ1ZSwgImNvbG9yIjogImJsdWUiLCAiZGFzaEFycmF5IjogbnVsbCwgImRhc2hPZmZzZXQiOiBudWxsLCAiZmlsbCI6IGZhbHNlLCAiZmlsbENvbG9yIjogImJsdWUiLCAiZmlsbE9wYWNpdHkiOiAwLjIsICJmaWxsUnVsZSI6ICJldmVub2RkIiwgImxpbmVDYXAiOiAicm91bmQiLCAibGluZUpvaW4iOiAicm91bmQiLCAibm9DbGlwIjogZmFsc2UsICJvcGFjaXR5IjogMC42LCAic21vb3RoRmFjdG9yIjogMS4wLCAic3Ryb2tlIjogdHJ1ZSwgIndlaWdodCI6IDV9CiAgICAgICAgICAgICkuYWRkVG8obWFwX2ViYzY4ODRlNTg4YTQ1OGJhNjk1M2UzMTMxNjZmNTRkKTsKICAgICAgICAKICAgIAogICAgICAgICAgICB2YXIgcG9seV9saW5lX2ExYWY4Y2MyYWZmMTRiM2U5NGQ2MDMzZjhkMzVlMzI0ID0gTC5wb2x5bGluZSgKICAgICAgICAgICAgICAgIFtbNDQuOTU4NjI1NiwgLTkzLjA2OTEzNzldLCBbNDQuOTU3NzQwMiwgLTkzLjA3MDk5MV1dLAogICAgICAgICAgICAgICAgeyJidWJibGluZ01vdXNlRXZlbnRzIjogdHJ1ZSwgImNvbG9yIjogImJsdWUiLCAiZGFzaEFycmF5IjogbnVsbCwgImRhc2hPZmZzZXQiOiBudWxsLCAiZmlsbCI6IGZhbHNlLCAiZmlsbENvbG9yIjogImJsdWUiLCAiZmlsbE9wYWNpdHkiOiAwLjIsICJmaWxsUnVsZSI6ICJldmVub2RkIiwgImxpbmVDYXAiOiAicm91bmQiLCAibGluZUpvaW4iOiAicm91bmQiLCAibm9DbGlwIjogZmFsc2UsICJvcGFjaXR5IjogMC42LCAic21vb3RoRmFjdG9yIjogMS4wLCAic3Ryb2tlIjogdHJ1ZSwgIndlaWdodCI6IDV9CiAgICAgICAgICAgICkuYWRkVG8obWFwX2ViYzY4ODRlNTg4YTQ1OGJhNjk1M2UzMTMxNjZmNTRkKTsKICAgICAgICAKICAgIAogICAgICAgICAgICB2YXIgcG9seV9saW5lXzYwYzc0NWU4MTI0MTQyYzJhYTIyMTE0NTc3NDhjYmM3ID0gTC5wb2x5bGluZSgKICAgICAgICAgICAgICAgIFtbNDQuOTU4NjI1NiwgLTkzLjA2OTEzNzldLCBbNDQuOTU5MDgxLCAtOTMuMDY4MTYyXV0sCiAgICAgICAgICAgICAgICB7ImJ1YmJsaW5nTW91c2VFdmVudHMiOiB0cnVlLCAiY29sb3IiOiAiYmx1ZSIsICJkYXNoQXJyYXkiOiBudWxsLCAiZGFzaE9mZnNldCI6IG51bGwsICJmaWxsIjogZmFsc2UsICJmaWxsQ29sb3IiOiAiYmx1ZSIsICJmaWxsT3BhY2l0eSI6IDAuMiwgImZpbGxSdWxlIjogImV2ZW5vZGQiLCAibGluZUNhcCI6ICJyb3VuZCIsICJsaW5lSm9pbiI6ICJyb3VuZCIsICJub0NsaXAiOiBmYWxzZSwgIm9wYWNpdHkiOiAwLjYsICJzbW9vdGhGYWN0b3IiOiAxLjAsICJzdHJva2UiOiB0cnVlLCAid2VpZ2h0IjogNX0KICAgICAgICAgICAgKS5hZGRUbyhtYXBfZWJjNjg4NGU1ODhhNDU4YmE2OTUzZTMxMzE2NmY1NGQpOwogICAgICAgIAogICAgCiAgICAgICAgICAgIHZhciBwb2x5X2xpbmVfYzhmNmExN2FhOWMzNGYyOGI3NjAyYTVhNjVhMjg4ZTMgPSBMLnBvbHlsaW5lKAogICAgICAgICAgICAgICAgW1s0NC45NTk2MzksIC05My4wNjddLCBbNDQuOTYwMDgwMSwgLTkzLjA2NjA2NzNdXSwKICAgICAgICAgICAgICAgIHsiYnViYmxpbmdNb3VzZUV2ZW50cyI6IHRydWUsICJjb2xvciI6ICJibHVlIiwgImRhc2hBcnJheSI6IG51bGwsICJkYXNoT2Zmc2V0IjogbnVsbCwgImZpbGwiOiBmYWxzZSwgImZpbGxDb2xvciI6ICJibHVlIiwgImZpbGxPcGFjaXR5IjogMC4yLCAiZmlsbFJ1bGUiOiAiZXZlbm9kZCIsICJsaW5lQ2FwIjogInJvdW5kIiwgImxpbmVKb2luIjogInJvdW5kIiwgIm5vQ2xpcCI6IGZhbHNlLCAib3BhY2l0eSI6IDAuNiwgInNtb290aEZhY3RvciI6IDEuMCwgInN0cm9rZSI6IHRydWUsICJ3ZWlnaHQiOiA1fQogICAgICAgICAgICApLmFkZFRvKG1hcF9lYmM2ODg0ZTU4OGE0NThiYTY5NTNlMzEzMTY2ZjU0ZCk7CiAgICAgICAgCiAgICAKICAgICAgICAgICAgdmFyIHBvbHlfbGluZV9lMmJiZGQ3YmViMjQ0NTZjYjNjOTE5NmRlZmNiOGI0MSA9IEwucG9seWxpbmUoCiAgICAgICAgICAgICAgICBbWzQ0Ljk1OTYzOSwgLTkzLjA2N10sIFs0NC45NTkwODEsIC05My4wNjgxNjJdXSwKICAgICAgICAgICAgICAgIHsiYnViYmxpbmdNb3VzZUV2ZW50cyI6IHRydWUsICJjb2xvciI6ICJibHVlIiwgImRhc2hBcnJheSI6IG51bGwsICJkYXNoT2Zmc2V0IjogbnVsbCwgImZpbGwiOiBmYWxzZSwgImZpbGxDb2xvciI6ICJibHVlIiwgImZpbGxPcGFjaXR5IjogMC4yLCAiZmlsbFJ1bGUiOiAiZXZlbm9kZCIsICJsaW5lQ2FwIjogInJvdW5kIiwgImxpbmVKb2luIjogInJvdW5kIiwgIm5vQ2xpcCI6IGZhbHNlLCAib3BhY2l0eSI6IDAuNiwgInNtb290aEZhY3RvciI6IDEuMCwgInN0cm9rZSI6IHRydWUsICJ3ZWlnaHQiOiA1fQogICAgICAgICAgICApLmFkZFRvKG1hcF9lYmM2ODg0ZTU4OGE0NThiYTY5NTNlMzEzMTY2ZjU0ZCk7CiAgICAgICAgCiAgICAKICAgICAgICAgICAgdmFyIHBvbHlfbGluZV82M2RiYzI1ZmJkZjQ0MWJlODZlMDgzYjNlNjQ2NDY2NiA9IEwucG9seWxpbmUoCiAgICAgICAgICAgICAgICBbWzQ0Ljk1MDA2NTYsIC05My4wODc3NTg0XSwgWzQ0Ljk0OTUxNTcsIC05My4wODg5MTMxXV0sCiAgICAgICAgICAgICAgICB7ImJ1YmJsaW5nTW91c2VFdmVudHMiOiB0cnVlLCAiY29sb3IiOiAiYmx1ZSIsICJkYXNoQXJyYXkiOiBudWxsLCAiZGFzaE9mZnNldCI6IG51bGwsICJmaWxsIjogZmFsc2UsICJmaWxsQ29sb3IiOiAiYmx1ZSIsICJmaWxsT3BhY2l0eSI6IDAuMiwgImZpbGxSdWxlIjogImV2ZW5vZGQiLCAibGluZUNhcCI6ICJyb3VuZCIsICJsaW5lSm9pbiI6ICJyb3VuZCIsICJub0NsaXAiOiBmYWxzZSwgIm9wYWNpdHkiOiAwLjYsICJzbW9vdGhGYWN0b3IiOiAxLjAsICJzdHJva2UiOiB0cnVlLCAid2VpZ2h0IjogNX0KICAgICAgICAgICAgKS5hZGRUbyhtYXBfZWJjNjg4NGU1ODhhNDU4YmE2OTUzZTMxMzE2NmY1NGQpOwogICAgICAgIAogICAgCiAgICAgICAgICAgIHZhciBwb2x5X2xpbmVfOWUwMTFlMzYxNjZiNGY0Y2I0ZGFjMTMzZTg1MzZlYjAgPSBMLnBvbHlsaW5lKAogICAgICAgICAgICAgICAgW1s0NC45NTYwMzkzLCAtOTMuMDc0MzgxMV0sIFs0NC45NTYyNzE2LCAtOTMuMDc0MDY5Ml1dLAogICAgICAgICAgICAgICAgeyJidWJibGluZ01vdXNlRXZlbnRzIjogdHJ1ZSwgImNvbG9yIjogImJsdWUiLCAiZGFzaEFycmF5IjogbnVsbCwgImRhc2hPZmZzZXQiOiBudWxsLCAiZmlsbCI6IGZhbHNlLCAiZmlsbENvbG9yIjogImJsdWUiLCAiZmlsbE9wYWNpdHkiOiAwLjIsICJmaWxsUnVsZSI6ICJldmVub2RkIiwgImxpbmVDYXAiOiAicm91bmQiLCAibGluZUpvaW4iOiAicm91bmQiLCAibm9DbGlwIjogZmFsc2UsICJvcGFjaXR5IjogMC42LCAic21vb3RoRmFjdG9yIjogMS4wLCAic3Ryb2tlIjogdHJ1ZSwgIndlaWdodCI6IDV9CiAgICAgICAgICAgICkuYWRkVG8obWFwX2ViYzY4ODRlNTg4YTQ1OGJhNjk1M2UzMTMxNjZmNTRkKTsKICAgICAgICAKICAgIAogICAgICAgICAgICB2YXIgcG9seV9saW5lXzhmZmIxN2ExOWQ1MjQ3NTJiZTIzMzBhODk3NDk4YTExID0gTC5wb2x5bGluZSgKICAgICAgICAgICAgICAgIFtbNDQuOTYwMzQ5LCAtOTMuMDYzNTIzXSwgWzQ0Ljk2MDM0NjksIC05My4wNjU1NDc4XV0sCiAgICAgICAgICAgICAgICB7ImJ1YmJsaW5nTW91c2VFdmVudHMiOiB0cnVlLCAiY29sb3IiOiAiYmx1ZSIsICJkYXNoQXJyYXkiOiBudWxsLCAiZGFzaE9mZnNldCI6IG51bGwsICJmaWxsIjogZmFsc2UsICJmaWxsQ29sb3IiOiAiYmx1ZSIsICJmaWxsT3BhY2l0eSI6IDAuMiwgImZpbGxSdWxlIjogImV2ZW5vZGQiLCAibGluZUNhcCI6ICJyb3VuZCIsICJsaW5lSm9pbiI6ICJyb3VuZCIsICJub0NsaXAiOiBmYWxzZSwgIm9wYWNpdHkiOiAwLjYsICJzbW9vdGhGYWN0b3IiOiAxLjAsICJzdHJva2UiOiB0cnVlLCAid2VpZ2h0IjogNX0KICAgICAgICAgICAgKS5hZGRUbyhtYXBfZWJjNjg4NGU1ODhhNDU4YmE2OTUzZTMxMzE2NmY1NGQpOwogICAgICAgIAogICAgCiAgICAgICAgICAgIHZhciBwb2x5X2xpbmVfNWRhMGM2ODM2NDUyNGY3N2EwNzA3Y2E1MmQ2M2RiMzAgPSBMLnBvbHlsaW5lKAogICAgICAgICAgICAgICAgW1s0NC45NTU5NTg1LCAtOTMuMDc0NTEyXSwgWzQ0Ljk1NjAzOTMsIC05My4wNzQzODExXV0sCiAgICAgICAgICAgICAgICB7ImJ1YmJsaW5nTW91c2VFdmVudHMiOiB0cnVlLCAiY29sb3IiOiAiYmx1ZSIsICJkYXNoQXJyYXkiOiBudWxsLCAiZGFzaE9mZnNldCI6IG51bGwsICJmaWxsIjogZmFsc2UsICJmaWxsQ29sb3IiOiAiYmx1ZSIsICJmaWxsT3BhY2l0eSI6IDAuMiwgImZpbGxSdWxlIjogImV2ZW5vZGQiLCAibGluZUNhcCI6ICJyb3VuZCIsICJsaW5lSm9pbiI6ICJyb3VuZCIsICJub0NsaXAiOiBmYWxzZSwgIm9wYWNpdHkiOiAwLjYsICJzbW9vdGhGYWN0b3IiOiAxLjAsICJzdHJva2UiOiB0cnVlLCAid2VpZ2h0IjogNX0KICAgICAgICAgICAgKS5hZGRUbyhtYXBfZWJjNjg4NGU1ODhhNDU4YmE2OTUzZTMxMzE2NmY1NGQpOwogICAgICAgIAogICAgCiAgICAgICAgICAgIHZhciBwb2x5X2xpbmVfNmRhZTg3YzNlY2Q3NGQ2OWJhYzhlZWM2NTBhMjMxMzkgPSBMLnBvbHlsaW5lKAogICAgICAgICAgICAgICAgW1s0NC45NDYwNDIzLCAtOTMuMDk2MTkxNV0sIFs0NC45NDYwMjY3LCAtOTMuMDk2NDk0M11dLAogICAgICAgICAgICAgICAgeyJidWJibGluZ01vdXNlRXZlbnRzIjogdHJ1ZSwgImNvbG9yIjogImJsdWUiLCAiZGFzaEFycmF5IjogbnVsbCwgImRhc2hPZmZzZXQiOiBudWxsLCAiZmlsbCI6IGZhbHNlLCAiZmlsbENvbG9yIjogImJsdWUiLCAiZmlsbE9wYWNpdHkiOiAwLjIsICJmaWxsUnVsZSI6ICJldmVub2RkIiwgImxpbmVDYXAiOiAicm91bmQiLCAibGluZUpvaW4iOiAicm91bmQiLCAibm9DbGlwIjogZmFsc2UsICJvcGFjaXR5IjogMC42LCAic21vb3RoRmFjdG9yIjogMS4wLCAic3Ryb2tlIjogdHJ1ZSwgIndlaWdodCI6IDV9CiAgICAgICAgICAgICkuYWRkVG8obWFwX2ViYzY4ODRlNTg4YTQ1OGJhNjk1M2UzMTMxNjZmNTRkKTsKICAgICAgICAKICAgIAogICAgICAgICAgICB2YXIgcG9seV9saW5lXzM0YzkxYzUyNmI3YzQxOTQ5YjU0OGJiMGQ4MjdlMGE1ID0gTC5wb2x5bGluZSgKICAgICAgICAgICAgICAgIFtbNDQuOTUwODMwNywgLTkzLjA4NjE2NDVdLCBbNDQuOTUwNjE3MSwgLTkzLjA4NjYwMjVdXSwKICAgICAgICAgICAgICAgIHsiYnViYmxpbmdNb3VzZUV2ZW50cyI6IHRydWUsICJjb2xvciI6ICJibHVlIiwgImRhc2hBcnJheSI6IG51bGwsICJkYXNoT2Zmc2V0IjogbnVsbCwgImZpbGwiOiBmYWxzZSwgImZpbGxDb2xvciI6ICJibHVlIiwgImZpbGxPcGFjaXR5IjogMC4yLCAiZmlsbFJ1bGUiOiAiZXZlbm9kZCIsICJsaW5lQ2FwIjogInJvdW5kIiwgImxpbmVKb2luIjogInJvdW5kIiwgIm5vQ2xpcCI6IGZhbHNlLCAib3BhY2l0eSI6IDAuNiwgInNtb290aEZhY3RvciI6IDEuMCwgInN0cm9rZSI6IHRydWUsICJ3ZWlnaHQiOiA1fQogICAgICAgICAgICApLmFkZFRvKG1hcF9lYmM2ODg0ZTU4OGE0NThiYTY5NTNlMzEzMTY2ZjU0ZCk7CiAgICAgICAgCiAgICAKICAgICAgICAgICAgdmFyIHBvbHlfbGluZV9hZmQ1MDA2YmJhMDA0OTliYmEzZGQ1ODEyYmFjNzNjMCA9IEwucG9seWxpbmUoCiAgICAgICAgICAgICAgICBbWzQ0Ljk0NjM5MzYsIC05My4xMDAzNTc0XSwgWzQ0Ljk0NjQyNzYsIC05My4xMDA2ODE2XV0sCiAgICAgICAgICAgICAgICB7ImJ1YmJsaW5nTW91c2VFdmVudHMiOiB0cnVlLCAiY29sb3IiOiAiYmx1ZSIsICJkYXNoQXJyYXkiOiBudWxsLCAiZGFzaE9mZnNldCI6IG51bGwsICJmaWxsIjogZmFsc2UsICJmaWxsQ29sb3IiOiAiYmx1ZSIsICJmaWxsT3BhY2l0eSI6IDAuMiwgImZpbGxSdWxlIjogImV2ZW5vZGQiLCAibGluZUNhcCI6ICJyb3VuZCIsICJsaW5lSm9pbiI6ICJyb3VuZCIsICJub0NsaXAiOiBmYWxzZSwgIm9wYWNpdHkiOiAwLjYsICJzbW9vdGhGYWN0b3IiOiAxLjAsICJzdHJva2UiOiB0cnVlLCAid2VpZ2h0IjogNX0KICAgICAgICAgICAgKS5hZGRUbyhtYXBfZWJjNjg4NGU1ODhhNDU4YmE2OTUzZTMxMzE2NmY1NGQpOwogICAgICAgIAogICAgCiAgICAgICAgICAgIHZhciBwb2x5X2xpbmVfN2I2OTVlMzdjYTc0NGFiOWI4MjY4ZWI5NjU5YzZkMTggPSBMLnBvbHlsaW5lKAogICAgICAgICAgICAgICAgW1s0NC45NDYzMjg0LCAtOTMuMDk5NjQ1N10sIFs0NC45NDYzOTM2LCAtOTMuMTAwMzU3NF1dLAogICAgICAgICAgICAgICAgeyJidWJibGluZ01vdXNlRXZlbnRzIjogdHJ1ZSwgImNvbG9yIjogImJsdWUiLCAiZGFzaEFycmF5IjogbnVsbCwgImRhc2hPZmZzZXQiOiBudWxsLCAiZmlsbCI6IGZhbHNlLCAiZmlsbENvbG9yIjogImJsdWUiLCAiZmlsbE9wYWNpdHkiOiAwLjIsICJmaWxsUnVsZSI6ICJldmVub2RkIiwgImxpbmVDYXAiOiAicm91bmQiLCAibGluZUpvaW4iOiAicm91bmQiLCAibm9DbGlwIjogZmFsc2UsICJvcGFjaXR5IjogMC42LCAic21vb3RoRmFjdG9yIjogMS4wLCAic3Ryb2tlIjogdHJ1ZSwgIndlaWdodCI6IDV9CiAgICAgICAgICAgICkuYWRkVG8obWFwX2ViYzY4ODRlNTg4YTQ1OGJhNjk1M2UzMTMxNjZmNTRkKTsKICAgICAgICAKICAgIAogICAgICAgICAgICB2YXIgcG9seV9saW5lXzlhYzUyZTVhMjlkYTQxOThiMjE4M2E3ODcwM2NlY2EwID0gTC5wb2x5bGluZSgKICAgICAgICAgICAgICAgIFtbNDQuOTUwNjM2NiwgLTkzLjA4NTU1MzNdLCBbNDQuOTUwODMwNywgLTkzLjA4NjE2NDVdXSwKICAgICAgICAgICAgICAgIHsiYnViYmxpbmdNb3VzZUV2ZW50cyI6IHRydWUsICJjb2xvciI6ICJibHVlIiwgImRhc2hBcnJheSI6IG51bGwsICJkYXNoT2Zmc2V0IjogbnVsbCwgImZpbGwiOiBmYWxzZSwgImZpbGxDb2xvciI6ICJibHVlIiwgImZpbGxPcGFjaXR5IjogMC4yLCAiZmlsbFJ1bGUiOiAiZXZlbm9kZCIsICJsaW5lQ2FwIjogInJvdW5kIiwgImxpbmVKb2luIjogInJvdW5kIiwgIm5vQ2xpcCI6IGZhbHNlLCAib3BhY2l0eSI6IDAuNiwgInNtb290aEZhY3RvciI6IDEuMCwgInN0cm9rZSI6IHRydWUsICJ3ZWlnaHQiOiA1fQogICAgICAgICAgICApLmFkZFRvKG1hcF9lYmM2ODg0ZTU4OGE0NThiYTY5NTNlMzEzMTY2ZjU0ZCk7CiAgICAgICAgCiAgICAKICAgICAgICAgICAgdmFyIHBvbHlfbGluZV8yNjk5Y2I0Y2ZlMWQ0ZTRkYjBhNTc5YWM3MDlhNTk3ZiA9IEwucG9seWxpbmUoCiAgICAgICAgICAgICAgICBbWzQ0Ljk0NzA3MDksIC05My4wOTQwNDQ1XSwgWzQ0Ljk0NjQ5NDgsIC05My4wOTUyNDk0XV0sCiAgICAgICAgICAgICAgICB7ImJ1YmJsaW5nTW91c2VFdmVudHMiOiB0cnVlLCAiY29sb3IiOiAiYmx1ZSIsICJkYXNoQXJyYXkiOiBudWxsLCAiZGFzaE9mZnNldCI6IG51bGwsICJmaWxsIjogZmFsc2UsICJmaWxsQ29sb3IiOiAiYmx1ZSIsICJmaWxsT3BhY2l0eSI6IDAuMiwgImZpbGxSdWxlIjogImV2ZW5vZGQiLCAibGluZUNhcCI6ICJyb3VuZCIsICJsaW5lSm9pbiI6ICJyb3VuZCIsICJub0NsaXAiOiBmYWxzZSwgIm9wYWNpdHkiOiAwLjYsICJzbW9vdGhGYWN0b3IiOiAxLjAsICJzdHJva2UiOiB0cnVlLCAid2VpZ2h0IjogNX0KICAgICAgICAgICAgKS5hZGRUbyhtYXBfZWJjNjg4NGU1ODhhNDU4YmE2OTUzZTMxMzE2NmY1NGQpOwogICAgICAgIAogICAgCiAgICAgICAgICAgIHZhciBwb2x5X2xpbmVfOWUzMWZjMjgyZWUwNDM3NDlmY2Q2NDNiYmY2ZTg0ZDkgPSBMLnBvbHlsaW5lKAogICAgICAgICAgICAgICAgW1s0NC45NDgyMjg0LCAtOTMuMDkxNjM0XSwgWzQ0Ljk0NzY0MDIsIC05My4wOTI4NzA3XV0sCiAgICAgICAgICAgICAgICB7ImJ1YmJsaW5nTW91c2VFdmVudHMiOiB0cnVlLCAiY29sb3IiOiAiYmx1ZSIsICJkYXNoQXJyYXkiOiBudWxsLCAiZGFzaE9mZnNldCI6IG51bGwsICJmaWxsIjogZmFsc2UsICJmaWxsQ29sb3IiOiAiYmx1ZSIsICJmaWxsT3BhY2l0eSI6IDAuMiwgImZpbGxSdWxlIjogImV2ZW5vZGQiLCAibGluZUNhcCI6ICJyb3VuZCIsICJsaW5lSm9pbiI6ICJyb3VuZCIsICJub0NsaXAiOiBmYWxzZSwgIm9wYWNpdHkiOiAwLjYsICJzbW9vdGhGYWN0b3IiOiAxLjAsICJzdHJva2UiOiB0cnVlLCAid2VpZ2h0IjogNX0KICAgICAgICAgICAgKS5hZGRUbyhtYXBfZWJjNjg4NGU1ODhhNDU4YmE2OTUzZTMxMzE2NmY1NGQpOwogICAgICAgIAogICAgCiAgICAgICAgICAgIHZhciBwb2x5X2xpbmVfNWIxZTg3ZWU5MzUwNDYxOWFmZGZkZDQ4ZWI3ZGZlMjcgPSBMLnBvbHlsaW5lKAogICAgICAgICAgICAgICAgW1s0NC45NTYyNzE2LCAtOTMuMDc0MDY5Ml0sIFs0NC45NTY5NjkxLCAtOTMuMDcyNTk1N11dLAogICAgICAgICAgICAgICAgeyJidWJibGluZ01vdXNlRXZlbnRzIjogdHJ1ZSwgImNvbG9yIjogImJsdWUiLCAiZGFzaEFycmF5IjogbnVsbCwgImRhc2hPZmZzZXQiOiBudWxsLCAiZmlsbCI6IGZhbHNlLCAiZmlsbENvbG9yIjogImJsdWUiLCAiZmlsbE9wYWNpdHkiOiAwLjIsICJmaWxsUnVsZSI6ICJldmVub2RkIiwgImxpbmVDYXAiOiAicm91bmQiLCAibGluZUpvaW4iOiAicm91bmQiLCAibm9DbGlwIjogZmFsc2UsICJvcGFjaXR5IjogMC42LCAic21vb3RoRmFjdG9yIjogMS4wLCAic3Ryb2tlIjogdHJ1ZSwgIndlaWdodCI6IDV9CiAgICAgICAgICAgICkuYWRkVG8obWFwX2ViYzY4ODRlNTg4YTQ1OGJhNjk1M2UzMTMxNjZmNTRkKTsKICAgICAgICAKICAgIAogICAgICAgICAgICB2YXIgcG9seV9saW5lXzk4OGI0NjUxMmMwZjQyYTZiNTY2NTFkN2FlNDNjMmQ4ID0gTC5wb2x5bGluZSgKICAgICAgICAgICAgICAgIFtbNDQuOTU2MjcxNiwgLTkzLjA3NDA2OTJdLCBbNDQuOTU2MDk2NiwgLTkzLjA3NDQ4MDldXSwKICAgICAgICAgICAgICAgIHsiYnViYmxpbmdNb3VzZUV2ZW50cyI6IHRydWUsICJjb2xvciI6ICJibHVlIiwgImRhc2hBcnJheSI6IG51bGwsICJkYXNoT2Zmc2V0IjogbnVsbCwgImZpbGwiOiBmYWxzZSwgImZpbGxDb2xvciI6ICJibHVlIiwgImZpbGxPcGFjaXR5IjogMC4yLCAiZmlsbFJ1bGUiOiAiZXZlbm9kZCIsICJsaW5lQ2FwIjogInJvdW5kIiwgImxpbmVKb2luIjogInJvdW5kIiwgIm5vQ2xpcCI6IGZhbHNlLCAib3BhY2l0eSI6IDAuNiwgInNtb290aEZhY3RvciI6IDEuMCwgInN0cm9rZSI6IHRydWUsICJ3ZWlnaHQiOiA1fQogICAgICAgICAgICApLmFkZFRvKG1hcF9lYmM2ODg0ZTU4OGE0NThiYTY5NTNlMzEzMTY2ZjU0ZCk7CiAgICAgICAgCiAgICAKICAgICAgICAgICAgdmFyIHBvbHlfbGluZV9hNTY1YjMxOTlhNjY0OGZjYjBlNTZhMjY4NTIzMDg3MSA9IEwucG9seWxpbmUoCiAgICAgICAgICAgICAgICBbWzQ0Ljk1NjA5NjYsIC05My4wNzQ0ODA5XSwgWzQ0Ljk1NjAyOTcsIC05My4wNzQ2Mjc0XV0sCiAgICAgICAgICAgICAgICB7ImJ1YmJsaW5nTW91c2VFdmVudHMiOiB0cnVlLCAiY29sb3IiOiAiYmx1ZSIsICJkYXNoQXJyYXkiOiBudWxsLCAiZGFzaE9mZnNldCI6IG51bGwsICJmaWxsIjogZmFsc2UsICJmaWxsQ29sb3IiOiAiYmx1ZSIsICJmaWxsT3BhY2l0eSI6IDAuMiwgImZpbGxSdWxlIjogImV2ZW5vZGQiLCAibGluZUNhcCI6ICJyb3VuZCIsICJsaW5lSm9pbiI6ICJyb3VuZCIsICJub0NsaXAiOiBmYWxzZSwgIm9wYWNpdHkiOiAwLjYsICJzbW9vdGhGYWN0b3IiOiAxLjAsICJzdHJva2UiOiB0cnVlLCAid2VpZ2h0IjogNX0KICAgICAgICAgICAgKS5hZGRUbyhtYXBfZWJjNjg4NGU1ODhhNDU4YmE2OTUzZTMxMzE2NmY1NGQpOwogICAgICAgIAogICAgCiAgICAgICAgICAgIHZhciBwb2x5X2xpbmVfMzM1ZjExYzFhZjBjNDhjY2JiNGQ0ZWRkMjYxZjBhMGEgPSBMLnBvbHlsaW5lKAogICAgICAgICAgICAgICAgW1s0NC45NTA2MTcxLCAtOTMuMDg2NjAyNV0sIFs0NC45NTAwNjU2LCAtOTMuMDg3NzU4NF1dLAogICAgICAgICAgICAgICAgeyJidWJibGluZ01vdXNlRXZlbnRzIjogdHJ1ZSwgImNvbG9yIjogImJsdWUiLCAiZGFzaEFycmF5IjogbnVsbCwgImRhc2hPZmZzZXQiOiBudWxsLCAiZmlsbCI6IGZhbHNlLCAiZmlsbENvbG9yIjogImJsdWUiLCAiZmlsbE9wYWNpdHkiOiAwLjIsICJmaWxsUnVsZSI6ICJldmVub2RkIiwgImxpbmVDYXAiOiAicm91bmQiLCAibGluZUpvaW4iOiAicm91bmQiLCAibm9DbGlwIjogZmFsc2UsICJvcGFjaXR5IjogMC42LCAic21vb3RoRmFjdG9yIjogMS4wLCAic3Ryb2tlIjogdHJ1ZSwgIndlaWdodCI6IDV9CiAgICAgICAgICAgICkuYWRkVG8obWFwX2ViYzY4ODRlNTg4YTQ1OGJhNjk1M2UzMTMxNjZmNTRkKTsKICAgICAgICAKICAgIAogICAgICAgICAgICB2YXIgcG9seV9saW5lX2Y1M2ZkNDE2YTYxMDQxN2U4ZGM0MzRkOGQyNjIzZTQxID0gTC5wb2x5bGluZSgKICAgICAgICAgICAgICAgIFtbNDQuOTU5MDgxLCAtOTMuMDY4MTYyXSwgWzQ0Ljk1OTYzOSwgLTkzLjA2N11dLAogICAgICAgICAgICAgICAgeyJidWJibGluZ01vdXNlRXZlbnRzIjogdHJ1ZSwgImNvbG9yIjogImJsdWUiLCAiZGFzaEFycmF5IjogbnVsbCwgImRhc2hPZmZzZXQiOiBudWxsLCAiZmlsbCI6IGZhbHNlLCAiZmlsbENvbG9yIjogImJsdWUiLCAiZmlsbE9wYWNpdHkiOiAwLjIsICJmaWxsUnVsZSI6ICJldmVub2RkIiwgImxpbmVDYXAiOiAicm91bmQiLCAibGluZUpvaW4iOiAicm91bmQiLCAibm9DbGlwIjogZmFsc2UsICJvcGFjaXR5IjogMC42LCAic21vb3RoRmFjdG9yIjogMS4wLCAic3Ryb2tlIjogdHJ1ZSwgIndlaWdodCI6IDV9CiAgICAgICAgICAgICkuYWRkVG8obWFwX2ViYzY4ODRlNTg4YTQ1OGJhNjk1M2UzMTMxNjZmNTRkKTsKICAgICAgICAKICAgIAogICAgICAgICAgICB2YXIgcG9seV9saW5lX2VkZjlkZjBkYmRhNTQ4MjNhNTE4YzU3OTM3MzQxNGE1ID0gTC5wb2x5bGluZSgKICAgICAgICAgICAgICAgIFtbNDQuOTU5MDgxLCAtOTMuMDY4MTYyXSwgWzQ0Ljk1ODYyNTYsIC05My4wNjkxMzc5XV0sCiAgICAgICAgICAgICAgICB7ImJ1YmJsaW5nTW91c2VFdmVudHMiOiB0cnVlLCAiY29sb3IiOiAiYmx1ZSIsICJkYXNoQXJyYXkiOiBudWxsLCAiZGFzaE9mZnNldCI6IG51bGwsICJmaWxsIjogZmFsc2UsICJmaWxsQ29sb3IiOiAiYmx1ZSIsICJmaWxsT3BhY2l0eSI6IDAuMiwgImZpbGxSdWxlIjogImV2ZW5vZGQiLCAibGluZUNhcCI6ICJyb3VuZCIsICJsaW5lSm9pbiI6ICJyb3VuZCIsICJub0NsaXAiOiBmYWxzZSwgIm9wYWNpdHkiOiAwLjYsICJzbW9vdGhGYWN0b3IiOiAxLjAsICJzdHJva2UiOiB0cnVlLCAid2VpZ2h0IjogNX0KICAgICAgICAgICAgKS5hZGRUbyhtYXBfZWJjNjg4NGU1ODhhNDU4YmE2OTUzZTMxMzE2NmY1NGQpOwogICAgICAgIAogICAgCiAgICAgICAgICAgIHZhciBwb2x5X2xpbmVfYzBhOGZmYzcxNzM3NGQwOTliOWZlZjExZDNkNmFkZGYgPSBMLnBvbHlsaW5lKAogICAgICAgICAgICAgICAgW1s0NC45NjAwODAxLCAtOTMuMDY2MDY3M10sIFs0NC45NTk2MzksIC05My4wNjddXSwKICAgICAgICAgICAgICAgIHsiYnViYmxpbmdNb3VzZUV2ZW50cyI6IHRydWUsICJjb2xvciI6ICJibHVlIiwgImRhc2hBcnJheSI6IG51bGwsICJkYXNoT2Zmc2V0IjogbnVsbCwgImZpbGwiOiBmYWxzZSwgImZpbGxDb2xvciI6ICJibHVlIiwgImZpbGxPcGFjaXR5IjogMC4yLCAiZmlsbFJ1bGUiOiAiZXZlbm9kZCIsICJsaW5lQ2FwIjogInJvdW5kIiwgImxpbmVKb2luIjogInJvdW5kIiwgIm5vQ2xpcCI6IGZhbHNlLCAib3BhY2l0eSI6IDAuNiwgInNtb290aEZhY3RvciI6IDEuMCwgInN0cm9rZSI6IHRydWUsICJ3ZWlnaHQiOiA1fQogICAgICAgICAgICApLmFkZFRvKG1hcF9lYmM2ODg0ZTU4OGE0NThiYTY5NTNlMzEzMTY2ZjU0ZCk7CiAgICAgICAgCiAgICAKICAgICAgICAgICAgdmFyIHBvbHlfbGluZV9hMWZmNTkxMmY1Mzg0MTYyYWU2OGIwNWZmMzIwNTUyNCA9IEwucG9seWxpbmUoCiAgICAgICAgICAgICAgICBbWzQ0Ljk2MDA4MDEsIC05My4wNjYwNjczXSwgWzQ0Ljk2MDI4NTMsIC05My4wNjU4MTA5XV0sCiAgICAgICAgICAgICAgICB7ImJ1YmJsaW5nTW91c2VFdmVudHMiOiB0cnVlLCAiY29sb3IiOiAiYmx1ZSIsICJkYXNoQXJyYXkiOiBudWxsLCAiZGFzaE9mZnNldCI6IG51bGwsICJmaWxsIjogZmFsc2UsICJmaWxsQ29sb3IiOiAiYmx1ZSIsICJmaWxsT3BhY2l0eSI6IDAuMiwgImZpbGxSdWxlIjogImV2ZW5vZGQiLCAibGluZUNhcCI6ICJyb3VuZCIsICJsaW5lSm9pbiI6ICJyb3VuZCIsICJub0NsaXAiOiBmYWxzZSwgIm9wYWNpdHkiOiAwLjYsICJzbW9vdGhGYWN0b3IiOiAxLjAsICJzdHJva2UiOiB0cnVlLCAid2VpZ2h0IjogNX0KICAgICAgICAgICAgKS5hZGRUbyhtYXBfZWJjNjg4NGU1ODhhNDU4YmE2OTUzZTMxMzE2NmY1NGQpOwogICAgICAgIAogICAgCiAgICAgICAgICAgIHZhciBwb2x5X2xpbmVfNmJhNGRjODc5OTI2NDMzYWJjNDNmOTUyNmI2YzNkNTcgPSBMLnBvbHlsaW5lKAogICAgICAgICAgICAgICAgW1s0NC45NjAzNDY5LCAtOTMuMDY1NTQ3OF0sIFs0NC45NjAzNDksIC05My4wNjM1MjNdXSwKICAgICAgICAgICAgICAgIHsiYnViYmxpbmdNb3VzZUV2ZW50cyI6IHRydWUsICJjb2xvciI6ICJibHVlIiwgImRhc2hBcnJheSI6IG51bGwsICJkYXNoT2Zmc2V0IjogbnVsbCwgImZpbGwiOiBmYWxzZSwgImZpbGxDb2xvciI6ICJibHVlIiwgImZpbGxPcGFjaXR5IjogMC4yLCAiZmlsbFJ1bGUiOiAiZXZlbm9kZCIsICJsaW5lQ2FwIjogInJvdW5kIiwgImxpbmVKb2luIjogInJvdW5kIiwgIm5vQ2xpcCI6IGZhbHNlLCAib3BhY2l0eSI6IDAuNiwgInNtb290aEZhY3RvciI6IDEuMCwgInN0cm9rZSI6IHRydWUsICJ3ZWlnaHQiOiA1fQogICAgICAgICAgICApLmFkZFRvKG1hcF9lYmM2ODg0ZTU4OGE0NThiYTY5NTNlMzEzMTY2ZjU0ZCk7CiAgICAgICAgCiAgICAKICAgICAgICAgICAgdmFyIHBvbHlfbGluZV8wZjNkODllN2M1MDE0NjRkYjFlMGZhMjRmZjJiNDU5NCA9IEwucG9seWxpbmUoCiAgICAgICAgICAgICAgICBbWzQ0Ljk2MDM0NjksIC05My4wNjU1NDc4XSwgWzQ0Ljk2MDM3MDksIC05My4wNjU4MTgzXV0sCiAgICAgICAgICAgICAgICB7ImJ1YmJsaW5nTW91c2VFdmVudHMiOiB0cnVlLCAiY29sb3IiOiAiYmx1ZSIsICJkYXNoQXJyYXkiOiBudWxsLCAiZGFzaE9mZnNldCI6IG51bGwsICJmaWxsIjogZmFsc2UsICJmaWxsQ29sb3IiOiAiYmx1ZSIsICJmaWxsT3BhY2l0eSI6IDAuMiwgImZpbGxSdWxlIjogImV2ZW5vZGQiLCAibGluZUNhcCI6ICJyb3VuZCIsICJsaW5lSm9pbiI6ICJyb3VuZCIsICJub0NsaXAiOiBmYWxzZSwgIm9wYWNpdHkiOiAwLjYsICJzbW9vdGhGYWN0b3IiOiAxLjAsICJzdHJva2UiOiB0cnVlLCAid2VpZ2h0IjogNX0KICAgICAgICAgICAgKS5hZGRUbyhtYXBfZWJjNjg4NGU1ODhhNDU4YmE2OTUzZTMxMzE2NmY1NGQpOwogICAgICAgIAogICAgCiAgICAgICAgICAgIHZhciBwb2x5X2xpbmVfYzBiZjA5MjQwNjBhNGUwZGEwMzI2OTViNmIzMjAyOWQgPSBMLnBvbHlsaW5lKAogICAgICAgICAgICAgICAgW1s0NC45NjAyODUzLCAtOTMuMDY1ODEwOV0sIFs0NC45NjAzNDY5LCAtOTMuMDY1NTQ3OF1dLAogICAgICAgICAgICAgICAgeyJidWJibGluZ01vdXNlRXZlbnRzIjogdHJ1ZSwgImNvbG9yIjogImJsdWUiLCAiZGFzaEFycmF5IjogbnVsbCwgImRhc2hPZmZzZXQiOiBudWxsLCAiZmlsbCI6IGZhbHNlLCAiZmlsbENvbG9yIjogImJsdWUiLCAiZmlsbE9wYWNpdHkiOiAwLjIsICJmaWxsUnVsZSI6ICJldmVub2RkIiwgImxpbmVDYXAiOiAicm91bmQiLCAibGluZUpvaW4iOiAicm91bmQiLCAibm9DbGlwIjogZmFsc2UsICJvcGFjaXR5IjogMC42LCAic21vb3RoRmFjdG9yIjogMS4wLCAic3Ryb2tlIjogdHJ1ZSwgIndlaWdodCI6IDV9CiAgICAgICAgICAgICkuYWRkVG8obWFwX2ViYzY4ODRlNTg4YTQ1OGJhNjk1M2UzMTMxNjZmNTRkKTsKICAgICAgICAKICAgIAogICAgICAgICAgICB2YXIgcG9seV9saW5lX2EzOGQxYjg4YjIyNDQxYmRiODdkNzU0ZjI2NzBkMTcwID0gTC5wb2x5bGluZSgKICAgICAgICAgICAgICAgIFtbNDQuOTYwMzcwOSwgLTkzLjA2NTgxODNdLCBbNDQuOTYwMDgwMSwgLTkzLjA2NjA2NzNdXSwKICAgICAgICAgICAgICAgIHsiYnViYmxpbmdNb3VzZUV2ZW50cyI6IHRydWUsICJjb2xvciI6ICJibHVlIiwgImRhc2hBcnJheSI6IG51bGwsICJkYXNoT2Zmc2V0IjogbnVsbCwgImZpbGwiOiBmYWxzZSwgImZpbGxDb2xvciI6ICJibHVlIiwgImZpbGxPcGFjaXR5IjogMC4yLCAiZmlsbFJ1bGUiOiAiZXZlbm9kZCIsICJsaW5lQ2FwIjogInJvdW5kIiwgImxpbmVKb2luIjogInJvdW5kIiwgIm5vQ2xpcCI6IGZhbHNlLCAib3BhY2l0eSI6IDAuNiwgInNtb290aEZhY3RvciI6IDEuMCwgInN0cm9rZSI6IHRydWUsICJ3ZWlnaHQiOiA1fQogICAgICAgICAgICApLmFkZFRvKG1hcF9lYmM2ODg0ZTU4OGE0NThiYTY5NTNlMzEzMTY2ZjU0ZCk7CiAgICAgICAgCiAgICAKICAgICAgICAgICAgdmFyIHBvbHlfbGluZV84OTNmNzkwODBiYzQ0NmI1YmYzNTFjODlmOTRhZGZkMSA9IEwucG9seWxpbmUoCiAgICAgICAgICAgICAgICBbWzQ0Ljk1Njk2OTEsIC05My4wNzI1OTU3XSwgWzQ0Ljk1Nzc0MDIsIC05My4wNzA5OTFdXSwKICAgICAgICAgICAgICAgIHsiYnViYmxpbmdNb3VzZUV2ZW50cyI6IHRydWUsICJjb2xvciI6ICJibHVlIiwgImRhc2hBcnJheSI6IG51bGwsICJkYXNoT2Zmc2V0IjogbnVsbCwgImZpbGwiOiBmYWxzZSwgImZpbGxDb2xvciI6ICJibHVlIiwgImZpbGxPcGFjaXR5IjogMC4yLCAiZmlsbFJ1bGUiOiAiZXZlbm9kZCIsICJsaW5lQ2FwIjogInJvdW5kIiwgImxpbmVKb2luIjogInJvdW5kIiwgIm5vQ2xpcCI6IGZhbHNlLCAib3BhY2l0eSI6IDAuNiwgInNtb290aEZhY3RvciI6IDEuMCwgInN0cm9rZSI6IHRydWUsICJ3ZWlnaHQiOiA1fQogICAgICAgICAgICApLmFkZFRvKG1hcF9lYmM2ODg0ZTU4OGE0NThiYTY5NTNlMzEzMTY2ZjU0ZCk7CiAgICAgICAgCiAgICAKICAgICAgICAgICAgdmFyIHBvbHlfbGluZV85NDRhZmQ0NTYzYjg0MDYzODFmZTk1Yjc4ODVkZWRkMSA9IEwucG9seWxpbmUoCiAgICAgICAgICAgICAgICBbWzQ0Ljk1Njk2OTEsIC05My4wNzI1OTU3XSwgWzQ0Ljk1NjI3MTYsIC05My4wNzQwNjkyXV0sCiAgICAgICAgICAgICAgICB7ImJ1YmJsaW5nTW91c2VFdmVudHMiOiB0cnVlLCAiY29sb3IiOiAiYmx1ZSIsICJkYXNoQXJyYXkiOiBudWxsLCAiZGFzaE9mZnNldCI6IG51bGwsICJmaWxsIjogZmFsc2UsICJmaWxsQ29sb3IiOiAiYmx1ZSIsICJmaWxsT3BhY2l0eSI6IDAuMiwgImZpbGxSdWxlIjogImV2ZW5vZGQiLCAibGluZUNhcCI6ICJyb3VuZCIsICJsaW5lSm9pbiI6ICJyb3VuZCIsICJub0NsaXAiOiBmYWxzZSwgIm9wYWNpdHkiOiAwLjYsICJzbW9vdGhGYWN0b3IiOiAxLjAsICJzdHJva2UiOiB0cnVlLCAid2VpZ2h0IjogNX0KICAgICAgICAgICAgKS5hZGRUbyhtYXBfZWJjNjg4NGU1ODhhNDU4YmE2OTUzZTMxMzE2NmY1NGQpOwogICAgICAgIAogICAgCiAgICAgICAgICAgIHZhciBwb2x5X2xpbmVfZTA2OWM2ZDkwNGMxNDM5YzlmY2MyZGM3YzQxYTRjM2MgPSBMLnBvbHlsaW5lKAogICAgICAgICAgICAgICAgW1s0NC45NDYwMjY3LCAtOTMuMDk2NDk0M10sIFs0NC45NDYwNjIsIC05My4wOTY4NTFdXSwKICAgICAgICAgICAgICAgIHsiYnViYmxpbmdNb3VzZUV2ZW50cyI6IHRydWUsICJjb2xvciI6ICJibHVlIiwgImRhc2hBcnJheSI6IG51bGwsICJkYXNoT2Zmc2V0IjogbnVsbCwgImZpbGwiOiBmYWxzZSwgImZpbGxDb2xvciI6ICJibHVlIiwgImZpbGxPcGFjaXR5IjogMC4yLCAiZmlsbFJ1bGUiOiAiZXZlbm9kZCIsICJsaW5lQ2FwIjogInJvdW5kIiwgImxpbmVKb2luIjogInJvdW5kIiwgIm5vQ2xpcCI6IGZhbHNlLCAib3BhY2l0eSI6IDAuNiwgInNtb290aEZhY3RvciI6IDEuMCwgInN0cm9rZSI6IHRydWUsICJ3ZWlnaHQiOiA1fQogICAgICAgICAgICApLmFkZFRvKG1hcF9lYmM2ODg0ZTU4OGE0NThiYTY5NTNlMzEzMTY2ZjU0ZCk7CiAgICAgICAgCiAgICAKICAgICAgICAgICAgdmFyIHBvbHlfbGluZV9iN2JjZGM0NGYyM2U0NzRlYmQ5YzdkN2JlMGIwM2QwZSA9IEwucG9seWxpbmUoCiAgICAgICAgICAgICAgICBbWzQ0Ljk0NjA2MiwgLTkzLjA5Njg1MV0sIFs0NC45NDYwODg0LCAtOTMuMDk3MTgzOV1dLAogICAgICAgICAgICAgICAgeyJidWJibGluZ01vdXNlRXZlbnRzIjogdHJ1ZSwgImNvbG9yIjogImJsdWUiLCAiZGFzaEFycmF5IjogbnVsbCwgImRhc2hPZmZzZXQiOiBudWxsLCAiZmlsbCI6IGZhbHNlLCAiZmlsbENvbG9yIjogImJsdWUiLCAiZmlsbE9wYWNpdHkiOiAwLjIsICJmaWxsUnVsZSI6ICJldmVub2RkIiwgImxpbmVDYXAiOiAicm91bmQiLCAibGluZUpvaW4iOiAicm91bmQiLCAibm9DbGlwIjogZmFsc2UsICJvcGFjaXR5IjogMC42LCAic21vb3RoRmFjdG9yIjogMS4wLCAic3Ryb2tlIjogdHJ1ZSwgIndlaWdodCI6IDV9CiAgICAgICAgICAgICkuYWRkVG8obWFwX2ViYzY4ODRlNTg4YTQ1OGJhNjk1M2UzMTMxNjZmNTRkKTsKICAgICAgICAKICAgIAogICAgICAgICAgICB2YXIgcG9seV9saW5lXzE3MDZhNTcxNWQyZDQzZWNiYzk4ODQwODE1NmQwNjVmID0gTC5wb2x5bGluZSgKICAgICAgICAgICAgICAgIFtbNDQuOTUxMDA5NSwgLTkzLjA4NjAyNTFdLCBbNDQuOTUwODMwNywgLTkzLjA4NjE2NDVdXSwKICAgICAgICAgICAgICAgIHsiYnViYmxpbmdNb3VzZUV2ZW50cyI6IHRydWUsICJjb2xvciI6ICJibHVlIiwgImRhc2hBcnJheSI6IG51bGwsICJkYXNoT2Zmc2V0IjogbnVsbCwgImZpbGwiOiBmYWxzZSwgImZpbGxDb2xvciI6ICJibHVlIiwgImZpbGxPcGFjaXR5IjogMC4yLCAiZmlsbFJ1bGUiOiAiZXZlbm9kZCIsICJsaW5lQ2FwIjogInJvdW5kIiwgImxpbmVKb2luIjogInJvdW5kIiwgIm5vQ2xpcCI6IGZhbHNlLCAib3BhY2l0eSI6IDAuNiwgInNtb290aEZhY3RvciI6IDEuMCwgInN0cm9rZSI6IHRydWUsICJ3ZWlnaHQiOiA1fQogICAgICAgICAgICApLmFkZFRvKG1hcF9lYmM2ODg0ZTU4OGE0NThiYTY5NTNlMzEzMTY2ZjU0ZCk7CiAgICAgICAgCiAgICAKICAgICAgICAgICAgdmFyIHBvbHlfbGluZV9kOGJjY2JkNTAwNmQ0ZWRjYWY5NzdiMmVkM2ExMjYwYiA9IEwucG9seWxpbmUoCiAgICAgICAgICAgICAgICBbWzQ0Ljk0NjEwOTIsIC05My4wOTc0MDExXSwgWzQ0Ljk0NjMyODQsIC05My4wOTk2NDU3XV0sCiAgICAgICAgICAgICAgICB7ImJ1YmJsaW5nTW91c2VFdmVudHMiOiB0cnVlLCAiY29sb3IiOiAiYmx1ZSIsICJkYXNoQXJyYXkiOiBudWxsLCAiZGFzaE9mZnNldCI6IG51bGwsICJmaWxsIjogZmFsc2UsICJmaWxsQ29sb3IiOiAiYmx1ZSIsICJmaWxsT3BhY2l0eSI6IDAuMiwgImZpbGxSdWxlIjogImV2ZW5vZGQiLCAibGluZUNhcCI6ICJyb3VuZCIsICJsaW5lSm9pbiI6ICJyb3VuZCIsICJub0NsaXAiOiBmYWxzZSwgIm9wYWNpdHkiOiAwLjYsICJzbW9vdGhGYWN0b3IiOiAxLjAsICJzdHJva2UiOiB0cnVlLCAid2VpZ2h0IjogNX0KICAgICAgICAgICAgKS5hZGRUbyhtYXBfZWJjNjg4NGU1ODhhNDU4YmE2OTUzZTMxMzE2NmY1NGQpOwogICAgICAgIAogICAgCiAgICAgICAgICAgIHZhciBwb2x5X2xpbmVfZDdkM2JjNDI1MGYwNGQwYjhkOTRhN2UxZGYwMTM4YzkgPSBMLnBvbHlsaW5lKAogICAgICAgICAgICAgICAgW1s0NC45NDY0Mjc2LCAtOTMuMTAwNjgxNl0sIFs0NC45NDY1OTY2LCAtOTMuMTAyMzMzMl1dLAogICAgICAgICAgICAgICAgeyJidWJibGluZ01vdXNlRXZlbnRzIjogdHJ1ZSwgImNvbG9yIjogImJsdWUiLCAiZGFzaEFycmF5IjogbnVsbCwgImRhc2hPZmZzZXQiOiBudWxsLCAiZmlsbCI6IGZhbHNlLCAiZmlsbENvbG9yIjogImJsdWUiLCAiZmlsbE9wYWNpdHkiOiAwLjIsICJmaWxsUnVsZSI6ICJldmVub2RkIiwgImxpbmVDYXAiOiAicm91bmQiLCAibGluZUpvaW4iOiAicm91bmQiLCAibm9DbGlwIjogZmFsc2UsICJvcGFjaXR5IjogMC42LCAic21vb3RoRmFjdG9yIjogMS4wLCAic3Ryb2tlIjogdHJ1ZSwgIndlaWdodCI6IDV9CiAgICAgICAgICAgICkuYWRkVG8obWFwX2ViYzY4ODRlNTg4YTQ1OGJhNjk1M2UzMTMxNjZmNTRkKTsKICAgICAgICAKICAgIAogICAgICAgICAgICB2YXIgcG9seV9saW5lXzQ4MDUwNDliMGUyYjQ0N2U4ODU5ZjNjYzYyNzQyMDA4ID0gTC5wb2x5bGluZSgKICAgICAgICAgICAgICAgIFtbNDQuOTQ2NDk0OCwgLTkzLjA5NTI0OTRdLCBbNDQuOTQ2MDQyMywgLTkzLjA5NjE5MTVdXSwKICAgICAgICAgICAgICAgIHsiYnViYmxpbmdNb3VzZUV2ZW50cyI6IHRydWUsICJjb2xvciI6ICJibHVlIiwgImRhc2hBcnJheSI6IG51bGwsICJkYXNoT2Zmc2V0IjogbnVsbCwgImZpbGwiOiBmYWxzZSwgImZpbGxDb2xvciI6ICJibHVlIiwgImZpbGxPcGFjaXR5IjogMC4yLCAiZmlsbFJ1bGUiOiAiZXZlbm9kZCIsICJsaW5lQ2FwIjogInJvdW5kIiwgImxpbmVKb2luIjogInJvdW5kIiwgIm5vQ2xpcCI6IGZhbHNlLCAib3BhY2l0eSI6IDAuNiwgInNtb290aEZhY3RvciI6IDEuMCwgInN0cm9rZSI6IHRydWUsICJ3ZWlnaHQiOiA1fQogICAgICAgICAgICApLmFkZFRvKG1hcF9lYmM2ODg0ZTU4OGE0NThiYTY5NTNlMzEzMTY2ZjU0ZCk7CiAgICAgICAgCiAgICAKICAgICAgICAgICAgbWFwX2ViYzY4ODRlNTg4YTQ1OGJhNjk1M2UzMTMxNjZmNTRkLmZpdEJvdW5kcygKICAgICAgICAgICAgICAgIFtbNDQuOTQ2MDI2NywgLTkzLjEwMjMzMzJdLCBbNDQuOTYwMzcwOSwgLTkzLjA2MzUyM11dLAogICAgICAgICAgICAgICAge30KICAgICAgICAgICAgKTsKICAgICAgICAKICAgIAogICAgICAgICAgICB2YXIgbWFya2VyXzg4M2I0NWUzNzZkMTQ5Njg5YThjYmNhYmNiM2FkYWUzID0gTC5tYXJrZXIoCiAgICAgICAgICAgICAgICBbNDQuOTQ4MjI4Mzk5OTk5OTksIC05My4wOTE2MzRdLAogICAgICAgICAgICAgICAge30KICAgICAgICAgICAgKS5hZGRUbyhtYXBfZWJjNjg4NGU1ODhhNDU4YmE2OTUzZTMxMzE2NmY1NGQpOwogICAgICAgIAogICAgCiAgICAgICAgICAgIHZhciBpY29uX2NlMTEwNWU3MDc3ODRmOTU4YjI2ZWViOWVmZjQyMDg1ID0gTC5Bd2Vzb21lTWFya2Vycy5pY29uKAogICAgICAgICAgICAgICAgeyJleHRyYUNsYXNzZXMiOiAiZmEtcm90YXRlLTAiLCAiaWNvbiI6ICJwbGF5IiwgImljb25Db2xvciI6ICJ3aGl0ZSIsICJtYXJrZXJDb2xvciI6ICJncmVlbiIsICJwcmVmaXgiOiAiZ2x5cGhpY29uIn0KICAgICAgICAgICAgKTsKICAgICAgICAgICAgbWFya2VyXzg4M2I0NWUzNzZkMTQ5Njg5YThjYmNhYmNiM2FkYWUzLnNldEljb24oaWNvbl9jZTExMDVlNzA3Nzg0Zjk1OGIyNmVlYjllZmY0MjA4NSk7CiAgICAgICAgCiAgICAKICAgICAgICAgICAgbWFya2VyXzg4M2I0NWUzNzZkMTQ5Njg5YThjYmNhYmNiM2FkYWUzLmJpbmRUb29sdGlwKAogICAgICAgICAgICAgICAgYDxkaXY+CiAgICAgICAgICAgICAgICAgICAgIDYyMTQ2CiAgICAgICAgICAgICAgICAgPC9kaXY+YCwKICAgICAgICAgICAgICAgIHsic3RpY2t5IjogdHJ1ZX0KICAgICAgICAgICAgKTsKICAgICAgICAKICAgIAogICAgICAgICAgICB2YXIgbWFya2VyX2JlMTBjM2Y4M2NmMjQ3YThhOWE2MzNiZjQzZDhjNjRiID0gTC5tYXJrZXIoCiAgICAgICAgICAgICAgICBbNDQuOTQ2NDk0Nzk5OTk5OTk2LCAtOTMuMDk1MjQ5NF0sCiAgICAgICAgICAgICAgICB7fQogICAgICAgICAgICApLmFkZFRvKG1hcF9lYmM2ODg0ZTU4OGE0NThiYTY5NTNlMzEzMTY2ZjU0ZCk7CiAgICAgICAgCiAgICAKICAgICAgICAgICAgdmFyIGljb25fODFhODQzYmViNDNhNDg5YmI0ZGI3ZmFmYmQwZjZjMjIgPSBMLkF3ZXNvbWVNYXJrZXJzLmljb24oCiAgICAgICAgICAgICAgICB7ImV4dHJhQ2xhc3NlcyI6ICJmYS1yb3RhdGUtMCIsICJpY29uIjogInN0YXIiLCAiaWNvbkNvbG9yIjogIndoaXRlIiwgIm1hcmtlckNvbG9yIjogInBpbmsiLCAicHJlZml4IjogImdseXBoaWNvbiJ9CiAgICAgICAgICAgICk7CiAgICAgICAgICAgIG1hcmtlcl9iZTEwYzNmODNjZjI0N2E4YTlhNjMzYmY0M2Q4YzY0Yi5zZXRJY29uKGljb25fODFhODQzYmViNDNhNDg5YmI0ZGI3ZmFmYmQwZjZjMjIpOwogICAgICAgIAogICAgCiAgICAgICAgICAgIG1hcmtlcl9iZTEwYzNmODNjZjI0N2E4YTlhNjMzYmY0M2Q4YzY0Yi5iaW5kVG9vbHRpcCgKICAgICAgICAgICAgICAgIGA8ZGl2PgogICAgICAgICAgICAgICAgICAgICA0NTY5MQogICAgICAgICAgICAgICAgIDwvZGl2PmAsCiAgICAgICAgICAgICAgICB7InN0aWNreSI6IHRydWV9CiAgICAgICAgICAgICk7CiAgICAgICAgCiAgICAKICAgICAgICAgICAgdmFyIHBvbHlfbGluZV8wYzU4NjdiNDM0Zjk0OTExODI4ODZiYjU0YTVlMWJhNyA9IEwucG9seWxpbmUoCiAgICAgICAgICAgICAgICBbWzQ0Ljk0NzY0MDIsIC05My4wOTI4NzA3XSwgWzQ0Ljk0NzA3MDksIC05My4wOTQwNDQ1XV0sCiAgICAgICAgICAgICAgICB7ImJ1YmJsaW5nTW91c2VFdmVudHMiOiB0cnVlLCAiY29sb3IiOiAiZ3JlZW4iLCAiZGFzaEFycmF5IjogbnVsbCwgImRhc2hPZmZzZXQiOiBudWxsLCAiZmlsbCI6IGZhbHNlLCAiZmlsbENvbG9yIjogImdyZWVuIiwgImZpbGxPcGFjaXR5IjogMC4yLCAiZmlsbFJ1bGUiOiAiZXZlbm9kZCIsICJsaW5lQ2FwIjogInJvdW5kIiwgImxpbmVKb2luIjogInJvdW5kIiwgIm5vQ2xpcCI6IGZhbHNlLCAib3BhY2l0eSI6IDAuOCwgInNtb290aEZhY3RvciI6IDEuMCwgInN0cm9rZSI6IHRydWUsICJ3ZWlnaHQiOiA3fQogICAgICAgICAgICApLmFkZFRvKG1hcF9lYmM2ODg0ZTU4OGE0NThiYTY5NTNlMzEzMTY2ZjU0ZCk7CiAgICAgICAgCiAgICAKICAgICAgICAgICAgdmFyIHBvbHlfbGluZV9iMmIzN2IwODVlZGU0NDI5YmE4YmVmODk1MzJjYmQ3ZiA9IEwucG9seWxpbmUoCiAgICAgICAgICAgICAgICBbWzQ0Ljk0ODIyODQsIC05My4wOTE2MzRdLCBbNDQuOTQ3NjQwMiwgLTkzLjA5Mjg3MDddXSwKICAgICAgICAgICAgICAgIHsiYnViYmxpbmdNb3VzZUV2ZW50cyI6IHRydWUsICJjb2xvciI6ICJncmVlbiIsICJkYXNoQXJyYXkiOiBudWxsLCAiZGFzaE9mZnNldCI6IG51bGwsICJmaWxsIjogZmFsc2UsICJmaWxsQ29sb3IiOiAiZ3JlZW4iLCAiZmlsbE9wYWNpdHkiOiAwLjIsICJmaWxsUnVsZSI6ICJldmVub2RkIiwgImxpbmVDYXAiOiAicm91bmQiLCAibGluZUpvaW4iOiAicm91bmQiLCAibm9DbGlwIjogZmFsc2UsICJvcGFjaXR5IjogMC44LCAic21vb3RoRmFjdG9yIjogMS4wLCAic3Ryb2tlIjogdHJ1ZSwgIndlaWdodCI6IDd9CiAgICAgICAgICAgICkuYWRkVG8obWFwX2ViYzY4ODRlNTg4YTQ1OGJhNjk1M2UzMTMxNjZmNTRkKTsKICAgICAgICAKICAgIAogICAgICAgICAgICB2YXIgcG9seV9saW5lXzMxNmUwMTE3NDE0ODRmMDhhYzVhNDFmZDRiNzJkNGZmID0gTC5wb2x5bGluZSgKICAgICAgICAgICAgICAgIFtbNDQuOTQ3MDcwOSwgLTkzLjA5NDA0NDVdLCBbNDQuOTQ2NDk0OCwgLTkzLjA5NTI0OTRdXSwKICAgICAgICAgICAgICAgIHsiYnViYmxpbmdNb3VzZUV2ZW50cyI6IHRydWUsICJjb2xvciI6ICJncmVlbiIsICJkYXNoQXJyYXkiOiBudWxsLCAiZGFzaE9mZnNldCI6IG51bGwsICJmaWxsIjogZmFsc2UsICJmaWxsQ29sb3IiOiAiZ3JlZW4iLCAiZmlsbE9wYWNpdHkiOiAwLjIsICJmaWxsUnVsZSI6ICJldmVub2RkIiwgImxpbmVDYXAiOiAicm91bmQiLCAibGluZUpvaW4iOiAicm91bmQiLCAibm9DbGlwIjogZmFsc2UsICJvcGFjaXR5IjogMC44LCAic21vb3RoRmFjdG9yIjogMS4wLCAic3Ryb2tlIjogdHJ1ZSwgIndlaWdodCI6IDd9CiAgICAgICAgICAgICkuYWRkVG8obWFwX2ViYzY4ODRlNTg4YTQ1OGJhNjk1M2UzMTMxNjZmNTRkKTsKICAgICAgICAKPC9zY3JpcHQ+\" style=\"position:absolute;width:100%;height:100%;left:0;top:0;border:none !important;\" allowfullscreen webkitallowfullscreen mozallowfullscreen></iframe></div></div>"
-      ],
-      "text/plain": [
-       "<folium.folium.Map at 0x124b4b390>"
-      ]
-     },
-     "execution_count": 13,
-     "metadata": {},
-     "output_type": "execute_result"
-    }
-   ],
-=======
-   "execution_count": null,
-   "metadata": {},
-   "outputs": [],
->>>>>>> 2047abef
+   "execution_count": null,
+   "metadata": {},
+   "outputs": [],
    "source": [
     "A_id, B_id = net.orig_dest_nodes_foreign_key(multi_criteria_selection)\n",
     "multi_criteria_key = (ProjectCard.build_link_selection_query(multi_criteria_selection,unique_model_link_identifiers= ['model_link_id']), A_id, B_id)\n",
@@ -1439,91 +380,9 @@
   },
   {
    "cell_type": "code",
-<<<<<<< HEAD
-   "execution_count": 14,
-   "metadata": {},
-   "outputs": [
-    {
-     "data": {
-      "text/html": [
-       "<div>\n",
-       "<style scoped>\n",
-       "    .dataframe tbody tr th:only-of-type {\n",
-       "        vertical-align: middle;\n",
-       "    }\n",
-       "\n",
-       "    .dataframe tbody tr th {\n",
-       "        vertical-align: top;\n",
-       "    }\n",
-       "\n",
-       "    .dataframe thead th {\n",
-       "        text-align: right;\n",
-       "    }\n",
-       "</style>\n",
-       "<table border=\"1\" class=\"dataframe\">\n",
-       "  <thead>\n",
-       "    <tr style=\"text-align: right;\">\n",
-       "      <th></th>\n",
-       "      <th>route_id</th>\n",
-       "      <th>service_id</th>\n",
-       "      <th>trip_id</th>\n",
-       "      <th>trip_headsign</th>\n",
-       "      <th>direction_id</th>\n",
-       "      <th>block_id</th>\n",
-       "      <th>shape_id</th>\n",
-       "      <th>wheelchair_accessible</th>\n",
-       "      <th>trip_destination</th>\n",
-       "      <th>trip_short_name</th>\n",
-       "      <th>trip_route_name</th>\n",
-       "      <th>pub_dir_id</th>\n",
-       "      <th>rm_block_id</th>\n",
-       "    </tr>\n",
-       "  </thead>\n",
-       "  <tbody>\n",
-       "    <tr>\n",
-       "      <th>59</th>\n",
-       "      <td>365-111</td>\n",
-       "      <td>JUN19-MVS-BUS-Weekday-01</td>\n",
-       "      <td>14947182-JUN19-MVS-BUS-Weekday-01</td>\n",
-       "      <td>Northbound 365  Express / Minneapolis</td>\n",
-       "      <td>0</td>\n",
-       "      <td>1844</td>\n",
-       "      <td>3650001</td>\n",
-       "      <td>1.0</td>\n",
-       "      <td>NaN</td>\n",
-       "      <td>NaN</td>\n",
-       "      <td>NaN</td>\n",
-       "      <td>NaN</td>\n",
-       "      <td>NaN</td>\n",
-       "    </tr>\n",
-       "  </tbody>\n",
-       "</table>\n",
-       "</div>"
-      ],
-      "text/plain": [
-       "   route_id                service_id                            trip_id  \\\n",
-       "59  365-111  JUN19-MVS-BUS-Weekday-01  14947182-JUN19-MVS-BUS-Weekday-01   \n",
-       "\n",
-       "                            trip_headsign  direction_id block_id shape_id  \\\n",
-       "59  Northbound 365  Express / Minneapolis             0     1844  3650001   \n",
-       "\n",
-       "    wheelchair_accessible trip_destination trip_short_name trip_route_name  \\\n",
-       "59                    1.0              NaN             NaN             NaN   \n",
-       "\n",
-       "   pub_dir_id rm_block_id  \n",
-       "59        NaN         NaN  "
-      ]
-     },
-     "execution_count": 14,
-     "metadata": {},
-     "output_type": "execute_result"
-    }
-   ],
-=======
-   "execution_count": null,
-   "metadata": {},
-   "outputs": [],
->>>>>>> 2047abef
+   "execution_count": null,
+   "metadata": {},
+   "outputs": [],
    "source": [
     "simple_transit_selection = {\"route_id\": \"365-111\"}\n",
     "selected_trips = transit_net.select_transit_features(simple_transit_selection)\n",
@@ -1533,125 +392,9 @@
   },
   {
    "cell_type": "code",
-<<<<<<< HEAD
-   "execution_count": 15,
-   "metadata": {},
-   "outputs": [
-    {
-     "data": {
-      "text/html": [
-       "<div>\n",
-       "<style scoped>\n",
-       "    .dataframe tbody tr th:only-of-type {\n",
-       "        vertical-align: middle;\n",
-       "    }\n",
-       "\n",
-       "    .dataframe tbody tr th {\n",
-       "        vertical-align: top;\n",
-       "    }\n",
-       "\n",
-       "    .dataframe thead th {\n",
-       "        text-align: right;\n",
-       "    }\n",
-       "</style>\n",
-       "<table border=\"1\" class=\"dataframe\">\n",
-       "  <thead>\n",
-       "    <tr style=\"text-align: right;\">\n",
-       "      <th></th>\n",
-       "      <th>route_id</th>\n",
-       "      <th>agency_id</th>\n",
-       "      <th>route_short_name</th>\n",
-       "      <th>route_long_name</th>\n",
-       "      <th>route_desc</th>\n",
-       "      <th>route_type</th>\n",
-       "      <th>route_url</th>\n",
-       "      <th>route_color</th>\n",
-       "      <th>route_text_color</th>\n",
-       "    </tr>\n",
-       "  </thead>\n",
-       "  <tbody>\n",
-       "    <tr>\n",
-       "      <th>5</th>\n",
-       "      <td>61-111</td>\n",
-       "      <td>0</td>\n",
-       "      <td>61</td>\n",
-       "      <td>E Hennepin Av - Larpenteur Av - Arcade St</td>\n",
-       "      <td>NaN</td>\n",
-       "      <td>3</td>\n",
-       "      <td>http://www.metrotransit.org/route/61</td>\n",
-       "      <td>NaN</td>\n",
-       "      <td>0</td>\n",
-       "    </tr>\n",
-       "    <tr>\n",
-       "      <th>6</th>\n",
-       "      <td>62-111</td>\n",
-       "      <td>0</td>\n",
-       "      <td>62</td>\n",
-       "      <td>Shoreview - Little Canada - Rice St Signal Hills</td>\n",
-       "      <td>NaN</td>\n",
-       "      <td>3</td>\n",
-       "      <td>http://www.metrotransit.org/route/62</td>\n",
-       "      <td>NaN</td>\n",
-       "      <td>0</td>\n",
-       "    </tr>\n",
-       "    <tr>\n",
-       "      <th>7</th>\n",
-       "      <td>63-111</td>\n",
-       "      <td>0</td>\n",
-       "      <td>63</td>\n",
-       "      <td>Raymond Sta - Grand Av - Sunray - McKnight Rd</td>\n",
-       "      <td>NaN</td>\n",
-       "      <td>3</td>\n",
-       "      <td>http://www.metrotransit.org/route/63</td>\n",
-       "      <td>NaN</td>\n",
-       "      <td>0</td>\n",
-       "    </tr>\n",
-       "    <tr>\n",
-       "      <th>8</th>\n",
-       "      <td>64-111</td>\n",
-       "      <td>0</td>\n",
-       "      <td>64</td>\n",
-       "      <td>Payne - Maryland - White Bear Av - Maplewood Mall</td>\n",
-       "      <td>NaN</td>\n",
-       "      <td>3</td>\n",
-       "      <td>http://www.metrotransit.org/route/64</td>\n",
-       "      <td>NaN</td>\n",
-       "      <td>0</td>\n",
-       "    </tr>\n",
-       "  </tbody>\n",
-       "</table>\n",
-       "</div>"
-      ],
-      "text/plain": [
-       "  route_id agency_id route_short_name  \\\n",
-       "5   61-111         0               61   \n",
-       "6   62-111         0               62   \n",
-       "7   63-111         0               63   \n",
-       "8   64-111         0               64   \n",
-       "\n",
-       "                                     route_long_name route_desc  route_type  \\\n",
-       "5          E Hennepin Av - Larpenteur Av - Arcade St        NaN           3   \n",
-       "6   Shoreview - Little Canada - Rice St Signal Hills        NaN           3   \n",
-       "7      Raymond Sta - Grand Av - Sunray - McKnight Rd        NaN           3   \n",
-       "8  Payne - Maryland - White Bear Av - Maplewood Mall        NaN           3   \n",
-       "\n",
-       "                              route_url route_color route_text_color  \n",
-       "5  http://www.metrotransit.org/route/61         NaN                0  \n",
-       "6  http://www.metrotransit.org/route/62         NaN                0  \n",
-       "7  http://www.metrotransit.org/route/63         NaN                0  \n",
-       "8  http://www.metrotransit.org/route/64         NaN                0  "
-      ]
-     },
-     "execution_count": 15,
-     "metadata": {},
-     "output_type": "execute_result"
-    }
-   ],
-=======
-   "execution_count": null,
-   "metadata": {},
-   "outputs": [],
->>>>>>> 2047abef
+   "execution_count": null,
+   "metadata": {},
+   "outputs": [],
    "source": [
     "simple_transit_selection = {\"route_short_name\": \"3\"}\n",
     "selected_trips = transit_net.select_transit_features(simple_transit_selection)\n",
@@ -1670,42 +413,9 @@
   },
   {
    "cell_type": "code",
-<<<<<<< HEAD
-   "execution_count": 16,
-   "metadata": {},
-   "outputs": [
-    {
-     "ename": "IndexingError",
-     "evalue": "Unalignable boolean Series provided as indexer (index of the boolean Series and of the indexed object do not match).",
-     "output_type": "error",
-     "traceback": [
-      "\u001b[0;31m---------------------------------------------------------------------------\u001b[0m",
-      "\u001b[0;31mIndexingError\u001b[0m                             Traceback (most recent call last)",
-      "\u001b[0;32m<ipython-input-16-953fb7baf526>\u001b[0m in \u001b[0;36m<module>\u001b[0;34m\u001b[0m\n\u001b[1;32m      1\u001b[0m \u001b[0;31m#NOTE not currently working because of partridge/geopandas issues. Working to resolve.\u001b[0m\u001b[0;34m\u001b[0m\u001b[0;34m\u001b[0m\u001b[0;34m\u001b[0m\u001b[0m\n\u001b[1;32m      2\u001b[0m \u001b[0mall_routes\u001b[0m \u001b[0;34m=\u001b[0m \u001b[0mtransit_net\u001b[0m\u001b[0;34m.\u001b[0m\u001b[0mfeed\u001b[0m\u001b[0;34m.\u001b[0m\u001b[0mshapes\u001b[0m\u001b[0;34m.\u001b[0m\u001b[0mplot\u001b[0m\u001b[0;34m(\u001b[0m\u001b[0mcolor\u001b[0m\u001b[0;34m=\u001b[0m\u001b[0;34m'gray'\u001b[0m\u001b[0;34m)\u001b[0m\u001b[0;34m\u001b[0m\u001b[0;34m\u001b[0m\u001b[0m\n\u001b[0;32m----> 3\u001b[0;31m \u001b[0mtransit_net\u001b[0m\u001b[0;34m.\u001b[0m\u001b[0mfeed\u001b[0m\u001b[0;34m.\u001b[0m\u001b[0mshapes\u001b[0m\u001b[0;34m[\u001b[0m\u001b[0mtransit_net\u001b[0m\u001b[0;34m.\u001b[0m\u001b[0mfeed\u001b[0m\u001b[0;34m.\u001b[0m\u001b[0mtrips\u001b[0m\u001b[0;34m.\u001b[0m\u001b[0mtrip_id\u001b[0m\u001b[0;34m.\u001b[0m\u001b[0misin\u001b[0m\u001b[0;34m(\u001b[0m\u001b[0mselected_trips\u001b[0m\u001b[0;34m)\u001b[0m\u001b[0;34m]\u001b[0m\u001b[0;34m.\u001b[0m\u001b[0mplot\u001b[0m\u001b[0;34m(\u001b[0m\u001b[0max\u001b[0m\u001b[0;34m=\u001b[0m\u001b[0mall_routes\u001b[0m\u001b[0;34m,\u001b[0m \u001b[0mcolor\u001b[0m\u001b[0;34m=\u001b[0m\u001b[0;34m\"red\"\u001b[0m\u001b[0;34m)\u001b[0m\u001b[0;34m\u001b[0m\u001b[0;34m\u001b[0m\u001b[0m\n\u001b[0m",
-      "\u001b[0;32m~/anaconda3/envs/wrangler/lib/python3.7/site-packages/pandas/core/frame.py\u001b[0m in \u001b[0;36m__getitem__\u001b[0;34m(self, key)\u001b[0m\n\u001b[1;32m   2984\u001b[0m         \u001b[0;31m# Do we have a (boolean) 1d indexer?\u001b[0m\u001b[0;34m\u001b[0m\u001b[0;34m\u001b[0m\u001b[0;34m\u001b[0m\u001b[0m\n\u001b[1;32m   2985\u001b[0m         \u001b[0;32mif\u001b[0m \u001b[0mcom\u001b[0m\u001b[0;34m.\u001b[0m\u001b[0mis_bool_indexer\u001b[0m\u001b[0;34m(\u001b[0m\u001b[0mkey\u001b[0m\u001b[0;34m)\u001b[0m\u001b[0;34m:\u001b[0m\u001b[0;34m\u001b[0m\u001b[0;34m\u001b[0m\u001b[0m\n\u001b[0;32m-> 2986\u001b[0;31m             \u001b[0;32mreturn\u001b[0m \u001b[0mself\u001b[0m\u001b[0;34m.\u001b[0m\u001b[0m_getitem_bool_array\u001b[0m\u001b[0;34m(\u001b[0m\u001b[0mkey\u001b[0m\u001b[0;34m)\u001b[0m\u001b[0;34m\u001b[0m\u001b[0;34m\u001b[0m\u001b[0m\n\u001b[0m\u001b[1;32m   2987\u001b[0m \u001b[0;34m\u001b[0m\u001b[0m\n\u001b[1;32m   2988\u001b[0m         \u001b[0;31m# We are left with two options: a single key, and a collection of keys,\u001b[0m\u001b[0;34m\u001b[0m\u001b[0;34m\u001b[0m\u001b[0;34m\u001b[0m\u001b[0m\n",
-      "\u001b[0;32m~/anaconda3/envs/wrangler/lib/python3.7/site-packages/pandas/core/frame.py\u001b[0m in \u001b[0;36m_getitem_bool_array\u001b[0;34m(self, key)\u001b[0m\n\u001b[1;32m   3036\u001b[0m         \u001b[0;31m# check_bool_indexer will throw exception if Series key cannot\u001b[0m\u001b[0;34m\u001b[0m\u001b[0;34m\u001b[0m\u001b[0;34m\u001b[0m\u001b[0m\n\u001b[1;32m   3037\u001b[0m         \u001b[0;31m# be reindexed to match DataFrame rows\u001b[0m\u001b[0;34m\u001b[0m\u001b[0;34m\u001b[0m\u001b[0;34m\u001b[0m\u001b[0m\n\u001b[0;32m-> 3038\u001b[0;31m         \u001b[0mkey\u001b[0m \u001b[0;34m=\u001b[0m \u001b[0mcheck_bool_indexer\u001b[0m\u001b[0;34m(\u001b[0m\u001b[0mself\u001b[0m\u001b[0;34m.\u001b[0m\u001b[0mindex\u001b[0m\u001b[0;34m,\u001b[0m \u001b[0mkey\u001b[0m\u001b[0;34m)\u001b[0m\u001b[0;34m\u001b[0m\u001b[0;34m\u001b[0m\u001b[0m\n\u001b[0m\u001b[1;32m   3039\u001b[0m         \u001b[0mindexer\u001b[0m \u001b[0;34m=\u001b[0m \u001b[0mkey\u001b[0m\u001b[0;34m.\u001b[0m\u001b[0mnonzero\u001b[0m\u001b[0;34m(\u001b[0m\u001b[0;34m)\u001b[0m\u001b[0;34m[\u001b[0m\u001b[0;36m0\u001b[0m\u001b[0;34m]\u001b[0m\u001b[0;34m\u001b[0m\u001b[0;34m\u001b[0m\u001b[0m\n\u001b[1;32m   3040\u001b[0m         \u001b[0;32mreturn\u001b[0m \u001b[0mself\u001b[0m\u001b[0;34m.\u001b[0m\u001b[0mtake\u001b[0m\u001b[0;34m(\u001b[0m\u001b[0mindexer\u001b[0m\u001b[0;34m,\u001b[0m \u001b[0maxis\u001b[0m\u001b[0;34m=\u001b[0m\u001b[0;36m0\u001b[0m\u001b[0;34m)\u001b[0m\u001b[0;34m\u001b[0m\u001b[0;34m\u001b[0m\u001b[0m\n",
-      "\u001b[0;32m~/anaconda3/envs/wrangler/lib/python3.7/site-packages/pandas/core/indexing.py\u001b[0m in \u001b[0;36mcheck_bool_indexer\u001b[0;34m(index, key)\u001b[0m\n\u001b[1;32m   2409\u001b[0m         \u001b[0;32mif\u001b[0m \u001b[0mmask\u001b[0m\u001b[0;34m.\u001b[0m\u001b[0many\u001b[0m\u001b[0;34m(\u001b[0m\u001b[0;34m)\u001b[0m\u001b[0;34m:\u001b[0m\u001b[0;34m\u001b[0m\u001b[0;34m\u001b[0m\u001b[0m\n\u001b[1;32m   2410\u001b[0m             raise IndexingError(\n\u001b[0;32m-> 2411\u001b[0;31m                 \u001b[0;34m\"Unalignable boolean Series provided as \"\u001b[0m\u001b[0;34m\u001b[0m\u001b[0;34m\u001b[0m\u001b[0m\n\u001b[0m\u001b[1;32m   2412\u001b[0m                 \u001b[0;34m\"indexer (index of the boolean Series and of \"\u001b[0m\u001b[0;34m\u001b[0m\u001b[0;34m\u001b[0m\u001b[0m\n\u001b[1;32m   2413\u001b[0m                 \u001b[0;34m\"the indexed object do not match).\"\u001b[0m\u001b[0;34m\u001b[0m\u001b[0;34m\u001b[0m\u001b[0m\n",
-      "\u001b[0;31mIndexingError\u001b[0m: Unalignable boolean Series provided as indexer (index of the boolean Series and of the indexed object do not match)."
-     ]
-    },
-    {
-     "data": {
-      "image/png": "iVBORw0KGgoAAAANSUhEUgAAAX8AAAD4CAYAAAAEhuazAAAABHNCSVQICAgIfAhkiAAAAAlwSFlzAAALEgAACxIB0t1+/AAAADh0RVh0U29mdHdhcmUAbWF0cGxvdGxpYiB2ZXJzaW9uMy4xLjEsIGh0dHA6Ly9tYXRwbG90bGliLm9yZy8QZhcZAAAgAElEQVR4nO19eZhdRZn++/WWTne6OyskEPwlCIrBgaA9QQYGQQ2bGQHBARSBGRVRFGaGRwVXmEcEBRSBcWEzajAEsghBDIRFAiYk6UASEyAQkkC600l6SXq9t7tv3/r9cW8dzj1d21nu1rfe5+mnz62qU/WdqjpfvfVV1XeIMQYLCwsLi9JCWb4FsLCwsLDIPazyt7CwsChBWOVvYWFhUYKwyt/CwsKiBGGVv4WFhUUJoiLfAphg8uTJbMaMGfkWw8LCwqKosGHDhnbG2BRRXFEo/xkzZqCpqSnfYlhYWFgUFYjoHVmcNftYWFhYlCCs8rewsLAoQVjlb2FhYVGCKAqbv4WFxXsYGhpCc3Mz4vF4vkWxKBBUV1dj+vTpqKysNL7HKn8LiyJDc3Mz6urqMGPGDBBRvsWxyDMYY+jo6EBzczNmzpxpfF9osw8RHUFEzxPRa0S0lYiuTYffSEQtRLQx/XeO654biGg7EW0jojPDymBhUUqIx+OYNGmSVfwWAAAiwqRJk3zPBKNg/gkA1zHGXiGiOgAbiGhlOu4XjLHbPYLOAnAxgGMBHAbgGSL6AGNsOAJZLCxKAlbxW7gRpD+EZv6MsVbG2Cvp6x4ArwM4XHHLuQAeZowNMMZ2AtgOYE5YOSwsihEdHR3YsWNHvsWwKEFEutuHiGYAOAHA2nTQN4hoMxE9SEQT0mGHA9jtuq0ZgsGCiK4koiYiampra4tSTAuLgsFLL72Exx9/PHQ+iUQCiUQiAoksSgWRKX8iGgdgCYD/Yox1A/g1gPcDmA2gFcAdfvJjjN3LGGtkjDVOmSI8nWxhUfTo7+9HMpkMnU9XVxe6urq06YaHs2NdnTFjBtrb27OSdxDMnz8fe/bsUaY57bTTtJ4D7rzzTvT390cpWsEgEuVPRJVIKf6HGGNLAYAxto8xNswYSwK4D++ZdloAHOG6fXo6zMKi5BCLxSLJJ5lMQvdVvsHBQezbt68kZggmyt8Eo1n5h17wpdRKwwMAXmeM/dwVPo0x1pr+eT6ALenrxwH8iYh+jtSC79EA1oWVw8KiGBF2r/6KFSuwd+9eDA4OgoiU+7yTySQSiQQqKyuVC4RTp07FWWedJY3v6+vDv//7v6O5uRnDw8P4wQ9+AAC4++67sXz5cgwNDeHRRx/FMcccg3Xr1uHaa69FPB7H2LFj8bvf/Q4f/OAHMX/+fCxbtgxdXV1oaWnBpZdeih/96EcAgAULFuCuu+7C4OAgTjzxRPzqV79CeXm5UJZx48bhK1/5Cp5++mlMnToVDz/8MF544QU0NTXhC1/4AsaOHYs1a9Zg7Nixynr82te+hvXr1yMWi+HCCy/ETTfdhLvuugt79uzB6aefjsmTJ+P5559X5pELJBIJtLW1YcqUKaioCKe+o2D+JwP4IoBPeLZ1/oyI/kFEmwGcDuC/AYAxthXAIwBeA7ACwNV2p49FqSIq5m+CqL7XvWLFChx22GHYtGkTtmzZ4gwUkydPxiuvvIKvfe1ruP321Ca/Y445Bi+++CJeffVV/O///i+++93vOvmsW7cOS5YswebNm/Hoo4+iqakJr7/+OhYtWoS///3v2LhxI8rLy/HQQw9JZenr60NjYyO2bt2Kj3/847jppptw4YUXorGxEQ899BA2btyoVfwAcPPNN6OpqQmbN2/GCy+8gM2bN+Oaa67BYYcdhueff74gFD+QUv6MsUjMd6GZP2PsJQAiGvGk4p6bAdwctmwLi2IHZ8RBcdZZZ4ExhtbWVlRVVWHy5MnStD09Pejp6cHkyZNRVVUVuMx/+qd/wnXXXYfvfOc7mDdvHv71X/8VAPDZz34WAPDRj34US5cuBZBai7j88svx1ltvgYgwNDTk5DN37lxMmjTJufell15CRUUFNmzYgH/+538GkBocDznkEKksZWVluOiiiwAAl156qSODXzzyyCO49957kUgk0Nraitdeew3HHXdcoLyyiSjWhzjsCV8LizxhaGgoEvu7qUKISnF84AMfwCuvvIInn3wS3//+9/HJT34SADBmzBgAQHl5ufNcP/jBD3D66adj2bJl2LVrF0477TQnH6/piYjAGMPll1+OW265JZBsQfa779y5E7fffjvWr1+PCRMm4IorrihY1xlRKn/r2K0E0NLSgoMHD+ZbDAsPolIwpuacqBTHnj17UFNTg0svvRTf+ta38Morr0jTdnV14fDDUzu558+fnxG3cuVKdHZ2IhaL4c9//jNOPvlkfPKTn8TixYuxf/9+AEBnZyfeeUfqkh7JZBKLFy8GAPzpT3/CKaecAgCoq6tDT0+P0fN0d3ejtrYWDQ0N2LdvH/761786cX7yyQWs8rfwhcWLF2PVqlX5FsPCgyh3+pggKpv/P/7xD8yZMwezZ8/GTTfdhO9///vStN/+9rdxww034IQTThgxy5kzZw4uuOACHHfccbjgggvQ2NiIWbNm4cc//jHOOOMMHHfccZg7dy5aW1sluQO1tbVYt24dPvzhD+O5557DD3/4QwDAFVdcgauuugqzZ8/W1vPxxx+PE044Accccww+//nP4+STT3birrzySpx11lk4/fTTTaom64iqDQGAoswsW2hsbGT2S17B8ZOf/ASzZs3Ceeedl29RLFx499138bvf/Q51dXX4n//5H+P7Xn/9dXzoQx9yfsfjcXR2dmpt/u3t7RgcHAxt848C8+fPR1NTE+65555Q+YwbNw69vb0RSVX4OHDgAGKxGCZNmuSY2Ti8/QIAiGgDY6xRlJdl/qMcw8PDGYtsFoWDqJh/rs0+FvmDXfC1MEYutxJa+ENUNv9cL/hGgSuuuAJXXHGFcfoTTzwRAwMDGWF//OMfjVj/+eefj507d2aE/fSnP8WZZxafQ+EoLTVW+ftEX18fysvLUV1dnW9RjFCouxYsitfmnw+sXbtWn0iCZcuWRShJ9hCLxTA4OIiGhgZpGrvgm0c88sgjWLFiRb7FMIZl/oWLXO72YYwVtfIvBcTjce37as0+eURXV1fRsH7AKv9CRi6ZfyGZfCzEyHU7WubvE8WmTK3Zp3ARtc1fxeyt8i986Noo6ja0yt8HkskkBgcH8y2GLxTbYFVKyOWCrzX5FD507Rh1G1rl7wPFyKKLUeZSQS63emab+Y9Wf/65hK4dLfPPI4qRRRejzKUCk4G5o6MDN998Mzo6OqRprM1/JKLy558rMMZybvaxC74+UIwsuhhlLhWYDMzt7e1IJBLo7u52PGC6sWLFCrz77rsAoPTnPzw87LgBtv78R2LhwoX4yU9+AsYYPv3pT+OnP/2pk/+1116LJ554AmPHjsVjjz2GQw89VJlXEJju2IoSlvn7QLZY9PDwMJYtW4bOzk5l2UF8eFvlX7gwaZtCnLmNNn/+e/bswXe+8x0899xz2LhxI9avX48///nPTv4f+9jHsGnTJpx66qm47777wlafEPmYvVnm7wPZehE7OjqwefNmzJw5ExMnThSm+e1vf4vGxkbHa6EpuMx2wa+wYOrOWTdAzJ07F/v27QOQYvSy7113dXWhr68PAKw/fw/Wr1+P0047zam7L3zhC1i1ahXOO+88VFVVYd68ec5zrVy50nf+JsjHuo1V/j6QLRaty3d4eBhdXV2BviVqmX9hwrRddIQjH359Rps/fxXcJjL3c0WNfDB/a/bxgWwxf12+YRR4IZoNLN5rFx0D17V9Plw7jDZ//nPmzMELL7yA9vZ2DA8PY+HChfj4xz9udG9UyMd2Xav8fSBfzD+MArfMvzDB20VnjzZV/jrGGyVrzJc//2QyOUIBRuHPf9q0abj11ltx+umn4/jjj8dHP/pRnHvuuUGqJjCszT8HeOWVVzBjxgypbV2FYmP+1p1z4YK3eXV1tdKcZ2r2MVH+3KwSFmeeeeYIj5i7du1yrhsbG/G3v/0NAHDSSSfhzTffdOJ+/OMfO9fTp093FlbduOiiixw7vlv+ffv2Yfz48SMGzJ///Ocj8rjgggtwwQUXKJ+DywgAl1xyCS655JIRadxeQy+88EJceOGFyjyDIh82/9DMn4iOIKLnieg1ItpKRNemwycS0Uoieiv9f0I6nIjoLiLaTkSbiegjYWUwRSKRwPLly7F58+ZA9xcb8y8Wk8+7776L7u7ufIuRU0TN/MvK1K8yV/7FiuHhYaO98MWKfJh9omD+CQDXMcZeIaI6ABuIaCWAKwA8yxi7lYiuB3A9gO8AOBvA0em/EwH8Ov0/6wirvLOl/LPF/IvF5PPwww/j+OOPL0r/6kHhZv4m6WRwK3+VcmCMoby8vGCUp19//ieffLLjTp0PdKPJn7+p2aesrCyyNgyt/BljrQBa09c9RPQ6gMMBnAvgtHSy3wP4G1LK/1wAf2CpnvoyEY0nomnpfLKKsEw4W0y6lJl/MpnUnmEYGhqSHl4qVvA2D6v8GWMgIqVJh7tz1s0OChmrVq1CZ2cnGhoaUFtb6+veYvDnb2r2iVL5R9obiGgGgBMArAVwqEuh7wXAj8UdDmC367bmdJg3ryuJqImImtra2iKRr1CZf7aUfzEwf52Me/bswS233IKDBw/mSKLcIBaLYcyYMUpTDGPMyOxjuthbzGafQpmxZAumzD/KNoxM+RPROABLAPwXYyzDgJtm+b4MVoyxexljjYyxRtnBFb8oVOafLbNPMTB/nYzt7e1gjDkHlPzg1VdfxR//+Edf9zDG8Oabb2b9UFw8Htey/kQioT3VzdmgLg2gXxcoZJS68s9GG0aSExFVIqX4H2KMLU0H7yOiaen4aQD2p8NbABzhun16Oizr0CnRt99+G4899pgwLpvunHVyhbX5hznNmW1k69kBYPfu3WhubvZ9z8KFC7F792594hDgvm5UMBm8TZQ/H8iKWfmP9hPqpu6cC0r5U2oe8gCA1xlj7j1XjwO4PH19OYDHXOGXpXf9fAxAVy7s/YD+ZXrrrbewadMmYVw2TSg6ucLa/Av5y2PZenYgWJvxBcRsneTkiMVijvKXKTYT+bnNXwXL/Asfpu6cC0r5AzgZwBcBfIKINqb/zgFwK4C5RPQWgE+lfwPAkwB2ANgO4D4AX49ABiOEYZnZNKHo/O9wufyyn1gshsrKSqlHxEJAoZ1uztU6iYnZJyrmnwubf7b9+ftV/sXk0tmPO+co2zCK3T4vAZBJ9ElBegbg6rDlBkEYlpktpTA0NKS164ZZ8NWZFvKNbJp9gtybq3WSWCymVf4m8pvsABkNzN8v8Zk/fz4+/OEP47DDDsuSRNHBjzvnKNuwpE74FiLzN3nBw9j8q6urC/qUb1izT3d3N8aNGyd8KQqd+Y8dO1Ypo8k2z9WrV+PgwYOOghdtieW+/CsqKpBIJIrSn79scAvjz//666/H448/joqKCpxxxhm4/fbb0dbWhquuusr5RsKdd96Jk08+GR0dHbjkkkvQ0tKCk046CStXrsSGDRvQ29uLefPmYcuWLQCA22+/Hb29vbjxxhvx9ttv4+qrr0ZbWxtqampw33334ZhjjsEVV1yB+vp6NDU1Ye/evbjlllscz6j33HMPHnvsMZSVleHss8/GrbfeirfffhtXXXUV9u3bh7q6Otxyyy3Cbzv4RfFSgQAIs6WS31tREe14aaKgwtj8RzPz7+vrwy9/+Uts27YtUN4i5IL5JxIJJBKJ0Mw/H07dgPz485c9a1B//h0dHVi2bBm2bt2KzZs3O/6Jrr32Wvz3f/831q9fjyVLluDLX/4yAOCmm27CKaecgq1bt+L88893BgcVrrzyStx9993YsGEDbr/9dnz96+9ZuFtbW/HSSy/hiSeewPe+9z0AwPPPP4+nnnoKa9euxaZNm/Dtb3/byee2227DihUr8JOf/AQ33HCDtmwTlBTzN7Wtq+6NWpmauHMOytzj8TgmTJhQ0K4TwjD/np4e55CYF8lkEgMDA753OuWC+bv70oEDB7TpZGCM4aSTTsL48eMRi8WQTCaF/vwPHDiAwcFBNDQ0oLOzsyj9+cuUf1B//g0NDaiursaXvvQlzJs3z/HZ/8wzz+C1115z0nV3d6O3txerVq1ynunTn/40JkyYoMy/t7cXq1evxuc+9zknbGBgwLk+77zzUFZWhlmzZjnfY3jxxRdx0UUXoaamBgAwceJEJ5/LLrvMmb0Fce0uwqhT/h0dHRgzZgzGjRs3Ii6MosnWzplsL3gWus0zzGwsG2s0uVD+7tO9KvNLVH59THYE+UE+/Plzz546mD5nRUUF1q1bh2effRaLFy/GPffcg+eeew7JZBIvv/yy8XteUVGRMTDxNksmkxg/fjw2btwovI/XFaB2zsfzefHFF9Hf34+JEycqv+fsB6PO7LNw4cIMb31uqF4mPhWXIR6Po6KiAhUVFZFOo7PtzrmQt3kC4cw+QeNUyIXZx3QWGaU75ygXCnPtz3/Xrl3Sdy6oP//e3l50dXXhnHPOwS9+8Qtni/cZZ5yBu+++20nHlfepp56KP/3pTwCAv/71r86M7dBDD8X+/fvR0dGBgYEBPPHEEwCA+vp6zJw5E48++iiAlIKXbSPnOP3007Fo0SKH2Xd2djr5LF261PHftHXrVmU+phh1yr+np0dqJgnDFLNlP8+2O+dCt/mrnl9n8gqzWCpDLs0+Ufj1Acw8ekap/HPtz7+lRX4GNKg//56eHsybNw/HHXccTjnlFMct9F133YWmpiYcd9xxmDVrFn7zm98AAH70ox9h1apVOPbYY7F06VK8733vA5BaYP/hD3+IOXPmYO7cuTjmmGOcMh566CE88MADOP7443HsscdKD5ByfOpTn8IZZ5yBxsZGzJ4921k3eeihh7BgwQJ84hOfwAknnICnn35amY8pRpXZR3UKV8fsTZRwUBadSCTwxhtv4Nhjjx3B0rLt1K2Ymb/72UXMr1iZvx93zuXl5dKtwH7cOUep/HPtz39oaAgq/15B/PlPmzYN69atGxE+efJkLFq0aET4pEmTMpTujBkznOtrrrkG11xzzYh7Zs6ciRUrVowI986A9uzZg97eXpSVleGb3/wmbr755hH5cJnq6uqs2UeEMMrARPkHZdFvvPEGlixZgs7OzkDlBoGpgsk3ws7GgsTJYOJILQr4Yf6qNPmy+ecapeDaIdcDODDKmH8YZWCiaBoaGqRmiOHhYfzlL3/BqaeeivHjx2fEcadkoh0L8Xhc6Y53NDN/nb+kMG0WRIkPDg7mRNH4cec8duxY9PX1CeVyu3OWoVDdOfvx559MJjFv3jwMDAwUjD9/90wnLExddFjlr0C2mf/UqVOli0gdHR149dVX8b73vQ+zZ8/2JVd1dbW0fB7u93xBMTD/sKd7oz6Ul8vTvWPGjFG+zHwWIttSyF0ClIpfH76QOhr9+UfB/IOQluLtEQJkm/mrmFpQRWSSb2Vlpe+X14T587WIfCHs6d6ot3rmSvn7cecsGryrq6vR0dGB4eHhgvDrk22MdqduOsWua0PGGDo6OnzP8i3zT0P14nPzhIpFB1VEfC1BdtiHx/tVZibM//XXX8fSpUtxzTXXaA+tZAOFxvxz7dpBBdXgPX36dDQ3NzuO1Do6OtDb2wvG2AjnaolEAr29vU54X18fOjo6Ij+pnk3E4/GM/uzeIz8a0N3d7bRHIpEYoQuSySS6u7sxduxYlJeXo7e3d0QbVldXY/r06b7KLZ4eYIBsMX8TG21Q5R+LxVBXV6eMr66u9q2YTJg/X4vQOZYLC56/17toqTJ/P07dROkqKysxc+ZMPP3006ivr8cll1yCBQsWIB6PO+4ION58800sXboUX/rSlxCPx7Fs2TL853/+J4444ogR+RYqVqxYgbVr1wIAzjnnnBFm1WLHbbfdhg996EPOh4Suu+66jPj9+/dj8eLFuOCCC1BfX4+lS5fii1/8Io488shQ5Y4qs08Y5h/WtUNQFqpjgUF3GXFzEVe4frdKRonly5c7B3H8lG+Zv7rP+RlECnntRwd+wHI0gjGmPUOUrTYcVcpfx/xV/kxMWGTUzH9oaEjr4MvkBZeVGcWXovxgx44dwt077e3twoXyMLMx/tIEuVeGYmH+7jSmB8VU6RhjuP/++yM7ORo1iuGkelDwHWYmJmWr/BVQffTEhGHLkC3mb/qCB2n0qPzFm6Kvrw9//OMfHde2JuXweqmqqhK2mUoZ67Zljnbmzx3XmbqIUPWFwcFBtLS0OC4VCg3F4J02KPwQy6gHwFGp/GVxYZl70N0+OuUXdmovuy+XzF+1fqAa/Li/JFm8DGFNRiLo6iOZTIY+B+DXnbOsDf2cFaiqqlJ+zS1XM56gcL+7o+3Alx9iaZm/AjqzTzaZv6xst38ab8fVvcBh/POYTJWjZLqyvFSnZnUDWywWkyot3e4st/tcU6jqo7+/H7feeiveeecd3/m6YTqF5+lkO1v8uIjIZT/IBizzV/eFoCgp5Z8P5m+yAykMu1u4cCFeffVVYd65ZP6yvIaGhqT7tMMsdpu0F/eCaAp3G3rvO3jwIIaGhtDV1WWcn6oME4WscvlsagrIx9pP1Mi1zT+RSER6glcFU+avOxQYBKNK+Qc1+/CpuMzNQiwWU5oneJogMgHyhtd1DMYYtm/fLvR1XijMP8xOJ9WAHaZeVeXJNgVEpSD9uHNWKX/vM6oGiWJm/nz2m0vlv2XLFvz+9783ch0RFtlc99MhEuVPRA8S0X4i2uIKu5GIWohoY/rvHFfcDUS0nYi2EVFwBxseBDX76BrAhEXng/nLWLWpuSgXzF9nTgtq8jKpV78KQzVgRqUg/djqTcyMo4n5r169esSic7Z2uqjAlX62z78A2V330yEq5j8fgOiLz79gjM1O/z0JAEQ0C8DFAI5N3/MrIpKvRhnCxJ2zSrkDaiUc1Pd6GHOSTi5dmSqZh4aGIu3cUTN/04FRFReE+QcZbPyWAYS31Zs+Y7Ew/0QigZUrV47Ybmo6WEaJXNZHLBYDETkzziA7FYMiEuXPGFsFYKS/YjHOBfAwY2yAMbYTwHYAc8LKEEYZ6DqYrvJVilTHfMeMGeNM2VULwqJpvSxvE8UQdQcPMviZmHV0AyMwst6CMH++MJ1t5m8qmynzNxlEioH56/pPLpm/TJaenh6hW/Yw0Jn3uDyFzPxl+AYRbU6bhbjzmMMB7HalaU6HZYCIriSiJiJqUn3IgSOMGcCEYWfDqZvp9lMul0zJye4LusAdBLqByCs7n6np2iRXNn/dYZuo6svvgq8qXrcOlUgkjOzlhcD8dTPHQmD+K1euxJIlSyIvK4odW0GQTeX/awDvBzAbQCuAO/zczBi7lzHWyBhrnDJlijZ9FAurQZl/0JOmpgfP/CpAk8XAqF94mZLXrQXoZmOqeJniC6Iwwgw2fsBnezr3vCa706Jy7VAIyj9oP8mlLKpPxIYpK8gsMIrzDllT/oyxfYyxYcZYEsB9eM+00wLA7VVqejosFKJYWDVh/n4Vadjtp27/PKZ554P5+13wNZ2NBVmEN2HFfsuLcsE3jDtndz5hPIOK0uUTYQ5C5lqWqMsyMSkXFfMnommun+cD4DuBHgdwMRGNIaKZAI4GMPJjmj5hwvy5bc2PjVhnnnDfH0SuMC94Idn8/b4wUTB/1cAQZKePqrwozT5RKO1SY/65NPsE2bkWpqwoFvaDIBJXeUS0EMBpACYTUTOAHwE4jYhmA2AAdgH4KgAwxrYS0SMAXgOQAHA1Yyz0thPeYJWVldI4lSKpqqoSTsXDKtKgWx1N41Xho535jxs3TlpmkJ0+qvKiNPtEobTj8Tjq6+u1ZQHFz/xl72a+ZIm6rHz49QEiUv6MsUsEwQ8o0t8M4GZZfBCoXpgwu3lM9+FymNq8eblhDneoFK7KXMTTRAm/yt+E2atcUsfjcUyePFkqSyEzf6/cQXYrxWIxHHLIIdqygOJn/rk0+cjckei+Nx20LLf5UmVSLtitnoWAWEx+ClfHHsJsOXSn8RPHzx6EOdyhUqy53N6n2uoadHaiegadD/QwzD/IuQK/5UTF/KNy51zIzD9bO11M5HAPytkYIPkOs3wx/1Gj/HV7tMP6kHHH+2H3sqmiSaMGtfn7PdgTdudAkMHPzyK7F7qXJijzdx+2cUPlnM4vorD5B3XnLGKWOtfYuYKqL4/mxV7AzKpgmb8COgUe1LZuyvxVPlhUpqgwzD/MVDlKJmOy00oUrnPnHOZQnl/lz5VMNrfFFqI750Iw+QDqvlxIi71RDpQmit2afQygU+BBp9CmNn/R/SqnVDp2Z+KfJwzzj5LJyOQI6845SJuYsmIvdDPHKGDK4ni6XLhzLgSTDxCuL+dKjmyVlQ93zsAoUv5hmX8YliV7yVQvu6mNOehun0Jw6pYtd84mi/tBlH+hne51r1G5GaepHdjv2k8+zT+FsuCb622eQH7cOQOjSPnrmL/OnbOKZZq4c/a7y8h79kCUJ6B25xxmkYxvb40CQdiSyU6mIMw/6L5wk/LCQiS3zMxUSk7dAHEd58Odc6Exf5PBjzGGjo6OEeE6P0SjSvmrmFuYw0RBp9cqhhaW+UfhzjkqRhWELakUk+6lD1OvMpjMNIBw7NiPrb7U3DmL+ko2FztlKDTmbzKAb9++Hffcc8+IDw1t2rRJed+oUP6qU7im7pzD7ByRvaxhGKquY4Q54BX1kXEdWxLNmsKcrQhzpkOGfDF/EUqN+fN31IugbRkGuWb+sh1m7jS6mSJX+t5Pl+pkHhXKP4wNOCzzVylSb95eu63Klmeyo0UVnssdBEEGIpMdVqrBQfbSBGGLo8Wds+ggnMkAoXInnAvo+o9sF1Y+ZIm6LJnZ15tGl48Iun47KpS/iRkgW8xfpaRVeevYnR/m73cxMOqDI7L1A5kSF83U/DwDrzvVtkw/z1Zq7py9h5d0CijbkJnVsnnAyUQWk/Annngi8Pd+w5iUTWQrCeWvYtgmLFIVb7IwKbtfNyMxYefZZP4mL5WJjcYuvpUAACAASURBVNvvmodXRq/iCTMbC8L8TQabKKCb7QH5ceecS5u6CDrmWgiHvEThiUQCGzZswI4dOwKVFcak7E3jJ5xjVCj/MMzfZHAIw/xlbiVMXvAo3TmLGJXJS/XnP/8Zjz32mDKNarcTEY3Yo+xnNibbCaVqTzcrNhm8TAiA6qCUKUxYXD7cOeeSWYugs7MXwiEvUXjYGWEYk7I3Hz/hHEWp/JcvX461a9c6v8PY/FUdzI87Z1nZ2XA5weMBjBhYomb++/btw8GDB5VpZLLKbJrZXIdxKzNTU4aoPryDZRTsMyql7ccUMBqYfyEof5EiDTsjNCWWlvm78Oabb6K5udn5HZb5c3buV0np0pgqqaDxQVi1O43JS+/t4AcPHsSSJUsydmfIZHUrKT+23DDrMEGUmQnzj0IBRWWu8WMKKHbmr3NPkQ1ZVBsJdGF+y4pibU5Ufyb+qIpS+XsrPexunyCzApM0OiUV5nCHilWbunM2eem9db1z505s2bIFBw4cGCELMHK9JWibqJ5BVXdBlJnJtttCYv5R2/zzrfxVbFtlvowasl1fMnfOYZi/zjOtO/8gzJ+bD1UoOuUvch8ci2XXnXNQE4rsZY/KnbOfMr15mxwZF3V6b0fj7aEy+4jCgejcOZsMOCoUG/M3kcdkEDFRQNnAggUL8MILLzi/4/GUCwMRkcnHYq+3TN2aRBBE6c5ZJJ+JbEWn/GW2t2zY1k3MIypFGlT5hZHbVMGYKDMTO2eQwS/MInu+3DlHxfz9Km2vQgzqzlkEVV0ePHgQvb29yjJMEI/H8eCDD6K9vd0Ja2lpyXA9oNotlg/l75VFtw4QZDZiat7TpeH9QZa/CkWn/EUNkS3buskLpCpbxc6B8O6cgzJ/U2VmYudUdVDV4BfWnXOULJ0rmajODYhgMttzlxfU7QeHib1cVdbixYvx9NNPK8swQXt7O3bv3o19+/YBENuiVbvF8rHYK2P+3k/EhmH+Jordj+VBlr8KRaf8ZVOcMMxft/AY5H6Vjx3ddkyRbxvvh+fDMH9TRsXlVH3RSNZBVadmTRa6giwGZ9Odc1gGarrIztPl0p2zKK/u7u5IPlvo7S8ylup3zSwb0DF/U3NQmLJE5arcOedd+RPRg0S0n4i2uMImEtFKInor/X9COpyI6C4i2k5Em4noI37KkimkMMw/DMuS2Z9VSirsVkeefxjmL7p37969uOOOO9DX15chh0g2txzAyOfkjueCHnALUjdBWXpY059pGSay8bZRrVGZ5hPGNBR2GyOHbKboDQvST6KGrG7dfS6qTzuaEkvd2pyfraleRMX85wM4yxN2PYBnGWNHA3g2/RsAzgZwdPrvSgC/9lNQEOYvY9hB3Dl7TQMqJQyoffkHnXGoWLUp85cp/97eXsfWa2L2kT2nbhdUUJOXqm6CsvSwpj/TMkxkM9kFJsrHtF+ayMRnnlFANlP0hnllzac7Z14fOiIXxuwT1qTszceLnDF/xtgqAF7n0ecC+H36+vcAznOF/4Gl8DKA8UQ0zbSsIDZ/d5z7JTFh4EFfVneHEb2YunL5vSLIWLWpO2fvc3k7uVcOVZgJW/JCpZh0L72qboKy9EJi/iYDo0k+pru+RHmF3b+uyktGKExNLdmE376cDebvPQ9jOoB77833gu+hjLHW9PVeAIemrw8HsNuVrjkdZgTvQ3E7r2h3RFh3zqZ2U78sVKcIdB1f99KqZB4aGpLWiUyxq8L82kn5PX7NOt4BKkqzT9A1Br9lAIXpzlk2a4sCOuYvWwiPasblB/F4HGVlZSN2fXELgHfxPCzz9+vOWZZGBJP2z8mCL0u9ub72QxHRlUTURERNbW1tTrip2UEXp4p3KxpV5at8b+h2wUThzln2wgTdQaBj/nxfuPce0bPoGHqYgS8f7pyLkfmblOWuS97vo7L38zLcectmAoXC/P2QlbDMX2QVEKURQVafbtnyqfz3cXNO+v/+dHgLgCNc6aanwzLAGLuXMdbIGGucMmWKE25qdtDFmcYHZWG6BV+TVf6omL+7g5ksRHvTcvB94d57/Ax+On9JprOxbLlzFpnoysvLle6TTRCV0o7HU47rvNsO3fBj/lOZJaOAjvnriEyumX+Qw4pRluVNYzp7C5J/NpX/4wAuT19fDuAxV/hl6V0/HwPQ5TIPaWHaeXRxpvFBWZhuJ4UJO8818+dxMgYoWwPwM/hls02CsEW/g01Q9wK62Z47XdBtsO40QPB1gWwwf93vbDD/NWvWYPfu3fqEaciUraieZF8fA1IE5+mnnx7xWUU3TNvRdN0mSP5RbfVcCGANgA8SUTMRfQnArQDmEtFbAD6V/g0ATwLYAWA7gPsAfN1PWaadRxfnjg+6TVTH/GWHbExecBN3zn522Jik0Zl9ZGsAMgXCHc+ZzjxM41WKWveRE9E9QLhFf9NydC+jylWGH3lMFWc2GK0XQZl/FGstzz33HP7xj38Yp5f1ZZGJRlVHBw4cwJo1a/D2229L04ja0Z1/FO6cde0fbi6bBmPsEknUJwVpGYCrg5YVJfNXdTCVecJ0L79KSU2ePFkYx+ODzAz8Mn+vq2YdS3PXvXt2IHoWmU0zSuYfZHujSE4g3DecTRBm9403n6ALuSrfOaJdcFHAlFDwZ/LOOoPWvYqZq2QV9eV4PI6pU6dm+BRT1ZHJ4BmLxTB+/HhpvJ+FfVl4QSz4RokomX88Hpc6fYvChKJaSA4ztecLdWHcOZvY/E2Zv5/BL9vMP8gefyD7zD/M7htvPlEMIiqZssn8vQvAKubv151zIpGQnlFxx6lkNd2goKojk/ozXfcLwvx1mxg4il75mzD/IMoiChNK0C2kJmsNIjt0PB7cnbNsJ4/oXm+aIDskVMq20Nw5FwLzNyUOvCwg+LbSsMzf7abE6yLCdMOGifLyYs2aNbj33nuF5bz00ku4//77lTKL2khmAVDVka7+onbn7F38N/kaHFBkyj+oO2eV7TzMFr8gi7qifc1+zRd+Fqa8kC088oNjHH7cOfsZ/ExmY7Jn0L002WL+USj/qJS2iTwmxEVVl2GU/9tvv42f/vSnGBgYkJIFb1mi2XeQtjxw4ICTv7ecgwcPKhm5X1OqOy/vJgAd84/anbPprj8vikr5y3abZINhmzL/0eLO2XRnj+h3lMxf9Qyj1Z2zyRoSkDt3zl7TTG9vb4ZLZhX279/vKH7TPiRadwgzi5OVY3Kv6cJzGOZvat7TpZH1B9NZQ1Epf9Foq1PgJuYTEfyyMNFimkrJBpXLG+9dqDNRDCYHvER1bbLeIjNPuMNHgzvnv/71r3j33Xel+Q4MDGDx4sXo7e0tOnfOXuX13HPP4ZFHHlGW6S5bdA34d+esmh2L4M5bZ8KUye3dpKAbFERy+SlLBpO21sk2qpS/bBopsl/z9EGn0CYVKMs/iDtn771BZgYmbEk1cIjk9JYr+i1a2FYNft5wt7tq1TPodmflyp1zIpHAunXrlFv5WltbsXXrVuzZs8fXAiyQf3fO3rbv6ekxdvSmYt8DAwO+DgkG3bklKtv9u6OjAy+//LIw3g/z120WkcEP8w8yQJiShKJS/jKFFHSfvs5+DPhz5+yVMwjzDzMziJL5czncDN10sS5Kd86mjvhUC9kqyORxL4Cr7L1u7N69Gz/72c8Qi8WEStCkbVQHwfzYgcOYhlSK86WXXsL8+fO1+brllf3mYUH6iaxs1SyVx23atAlPPfVUxvqhzrwjMq3o3mEZTImlqTvnkmL+7goJuqtG5PTNa3PUHRgKYtox3eqoWvQMw5ZUA4dOTtOdVkF3QeniVXUjksXdnhs3bsRjjz024j4T05+pvXfv3r2IxWLo7+8Xmj9Ecvsx25kOIqb9QJSXyJ2z+1n27t2Ljo4Obb5ueQGxyYen8cqqm/0ODg7iwQcfdL4Opivb+1u1FmGqSE36qQymJh2/A7jfMxJFpfxFDaEz3URxmEglj99F3bB2XZ0756Cs0ESx88VR7z2mbElVvvsZ/NaNiqVzvP3229i+fTuAVB1yBaebOYrylL3cMgXjx1YfxhRgau5UyaQz95nas0VpZcxfJoPsGTo7O7F7927s3bvXCfN+y9Yts3dAk8kB6E0oJnXM75HNOk2YuUy3iN4/P+TLjaJS/t6GUNl5C9Wdc1jmH0ThcqjqxMvSZMzfOxiIZNHZk4MOfCbMX8fiAWDp0qV4/PHHnTxNmL/I/KTa4ufeMWM6Ddf1uaiYv0omLyvmaU09fqoYtvd3UHfOIuXt/TykqP5lcvCwsrIy4Xd6RRaAsMw/SnfOovfP22dFKCrlH4vFMnzFmNiAgzJ/HQsL6s5ZZ8szVWJB7Hx+Fvni8Uw/OSJzE28PP+6cwyyyq14a00ETSC349fX1aU9CFhvzd5dnUpaoLr3P5j3/EQXz57uQgpAH930quVWDkGrtQeUCwxtuQjREMFHOYUx3Ju0PFJny9z6U6qUyZdhBmb9MCbttm0Ft3qJ8dXKbmARMzFHu/NwyiMxNqrUH0TN4P7wjk0HVZrKXxg/z59ded86i8kTunGUvt3tGIDKVhFXafEDOpTtnEXuXmTO8z83ZtDcvLptu9uGHWasUvCnz97NrTTZQi041m5QlSmPSX2T902SxvOiUv/uh/C4A+okPw8J0StZkUc8v8zcxCZgMWO60osVet+3T/Swis4hf05QJ4wt6r0gZmBIAlYI8ePAgnnzySSSTSanC0c323PcEXQz3lht07Ye3EZ8RuJ9DtmjL4Z4liA7IxWKxDNOKjsjIdmFlg/n7UfKm5lMv+KAQxqRsksaknwBFpvy9DxVUAbvjg24T1dn13Yds/JxcjMUKx52zbqBVdb4gjudM4lWKWrY7y60w+IvrDvM72Lhf8DfffBPr169HT0+PVOGYvIxRuXMOuy7gbQP3c4j26YvulZXhHkxV9Z9N5q8aPEwVqYm52YsdO3bgZz/7mbMTLKhJ2VtWEILJUVTKnz9UFDZ/laLRfW1Kd7/OHqjbxqmLF5UbhvnzOPeAI3pxveWq2JKIMYedjemYv26HlLsMfo/3mUzy9LJ6Ubg3jYkyFsninVFlk/mL+pfsWQFg+/btSCQS6OzsxL59+7SmQxmh8GvC1DF/rztnd5x3DcOdxlSR+lk742hvb8fw8DBisVgoYqmTjctgmb8kDkhVXC7dOcuewTSeK4GgrFqXxvRF9Yb5Gfyyzfz9mHzc134GG5k9n6eXlWOijFWy8HxMB5EwzN89a5U9U2dnJx566CFs27YNK1euxPLly4WzR+/7KiIUIuWqc8ioClOZgLyzAJmsMpndeZjMoEXhukHcdAAXyWbqzhkoMuXvfRlNmL+ISekYtqry3UpYlkanpHSjvsn+XxGrDurOWSSzCfOXKSPvM5jM1EyeQVV3qjrnbSVakPQ+k0meIoXv3mcuKico8zeRxw0/rNGdl7uNRATLnTcA9PX1AUgtcPb19SGRSGTE89mzX+Zvorx4OV7l7b7fDVn7e8sUbVBwWwBk/Vgkh0xmLk9QYul9Lu8OJVN3zkARKf+hoaERiyyx2Mg9uG7lXAzunP3IxfMOaueLxdTunPn9fMeCe3HXyyh5J/Mz+JnMxlQmL9VLo7pXZ5pR3adb1OPX7jDR9sgolHaUZh+TgVs1yxFdiwYKFVmQzb5NCJAqzJT5q2R1h5usrzU3N+Odd96RMn+eV6G4cwYi+oxjLiAabXW29aAM25SFjRZ3zrJFPu+L6t4XrlKc8Xhc+Ik6k3UY2TOYuHM+5JBDpHFeGfi1d6+7+wM5qrrmaUSKT7TAGFZp59Kdc3V1tbMzRTdr4uG1tbVCJavaGhy0L7vLWbRoEY466iihbKLfImYu65cmgwLvL8899xwSiQSOOuqojLStra2or68f0U9MBjdVGtm2adNZA1BEzF/0cugUeFCGbVL5QQYeU7tukKm/CfOXpfHKJZLTa24KYvYSzdRMnyEoS3c/jzsffu2dNnvvMWX+sgGmEN056wZukWnVfZ/sWhTmnj3q1gBkMsjkB1KLzq2trUp2rxqY3R95kbFoE+bf398/4jQxYwwLFizA6tWrR/QTk8EtyKKwH+afdeVPRLuI6B9EtJGImtJhE4loJRG9lf4/QZePSiHJ0gcxn7jLCsLQw7hzTiaTOXPnrJJLNtCaLNb5deds+gyi8rjS1rFiFfP3a/qT7SSRKR8/ShvIjTtnP2s/KrYPvGf+k6Xl8vJtoqo1ADexMFF87rYQ1bnXRu+93rZtG+6++250dnZmyOpNK2LXXnOV2/znnj329/djaGhoRD8xGdyCDBCFyPxPZ4zNZow1pn9fD+BZxtjRAJ5N/1YiG8w/KMvkaVSsMAjzD1qu6RenwjB/fq+O+UfpztkN1QuhU7Aqxey3PK/ZQGf2MWlTnm+u3DnrmL9swdeU7YvkFckfhPm7zxrIBnV3WV427r4+cOAAkskkurq6RsjmTisaFESM20t8RDKZKvaw7pwLgvlLcC6A36evfw/gPN0NUTL/4eFhpdO3eFx+YMidRsXugzB/0xmH3x1GujSqF1XGxoJMO4OatFTl6eLcMrnTcqXgtzx3XnymJivDfR1Waeue0ZQ1q/ISzVp1zyWaDYjKENnJRX1Z551WxuK9crqZuewerynGtC9769j9vWs3qRTVnY4MmK4RidrQ5OCiG7lQ/gzA00S0gYiuTIcdyhhrTV/vBXCo9yYiupKImoioqa2tzcgU4YaK2ZvYV/3uk/ZOMYMwf128iFUTkZG5iOdvojxli3W6bXqqZ9DNTvgzBLF5Z4P5y55DZ97xhpsyf91MNapBRJWXbManujad8ciYv6x+/ezcErlzdu9cc7tzFt3vrQ/d1mRvHctMiTzcLYOp2SdoGxYa8z+FMfYRAGcDuJqITnVHstQcbsSZccbYvYyxRsZY45QpU0Y8bDbdOZuyp6iZv05R+FW4HESk/HiN194s6lgy5m86VeZxQXdYmdSricLwvvx++4hOGcquw9rq/QwipusLOqarMpmI1jq81+4zG956iMKdM0/LFb/bZ5BXAXv9CbnjYrGY0J2zzAKgWhcRMX9vvUThzlllknLP2FXI+lZPxlhL+v9+IloGYA6AfUQ0jTHWSkTTAOxX5dHX14ddu3ahoqICTU1NiMVi2L8/dcu+ffuwdu3aDDsgj2ttbcWaNWu4HABSgwb/AtCOHTvQ3d3txPMPcu/btw+MMbz44osjZOnu7naU6d69e500vAPyvLdu3YqdO3cCANra2py48vJy/P3vf8/I03vvli1bsGPHjow0Q0NDzscrdu7c6RyyGRwcdMLfeeedETZpAM6iE5Daj7xq1aoMufbu3YuKigq89tprzu+ysjKsXr0aBw4ccI6lt7W1ObLu3bsX5eXlzvPzhTcuy9atW536bG9vRzweRzweR3t7O1544YUM+dzPsGvXrhF2WXe+a9ascTo2n2rzuC1btjh1DqQ+q+hu78HBQbS3twOAs8tj//79+Nvf/ubcw/sDz3P9+vUoLy936rW1tdVJ677es2ePMJxfb9iwQeiNc8+ePRgaGkJHRwdqamocWXh/9cqzdu1a4U6e9vZ2DA4Oor+/H21tbXj++edHpOF12dLSAgB45plnUFZW5swe+TO88cYb6OnpQX9/v3NeYWBgwOlDXF7388ViMQwMDKCsrMyp87KyMmzatAlA5nsRi8Wcsnbt2oXBwUFHBp7fW2+9hY6ODqetef9yf72L1wkPKy8vRyKRQFtbG4gIQ0NDji4oLy/H4OCg0+fd9/P+z3UFl4G/r6tXrwaQel9isRiSySQqKyuxevXqjP7V09ODvr4+1NTUAIBTNv/P8+R6DMg8ILZ//37HXca4ceMyvjPM0x08eDDjmV999VWnLd566y3s2bMHZWVl2LBhA3Qg3TdOw4CIagGUMcZ60tcrAfwvgE8C6GCM3UpE1wOYyBj7tiyfww47jH31q1/NmpwWFqUEfsp97NixYIyBMZZhNuEKPFeycGRTF5Uqbrzxxg2ujTYZyDbzPxTAsnQDVwD4E2NsBRGtB/AIEX0JwDsA/l2VydSpU3HkkUeit7cXl112GebPn4+BgQH09PTgs5/9bMbBivvvvx9DQ0Po6enB5z73ORx55JEZHey2225DTU0Nenp68NWvfhUTJ0504l966SWsWrUKdXV1mDFjBj7zmc8AyOygv/vd79Dd3Y2enh6cf/75OPbYYwGkRv1f/vKXqKurQ09PD2644QaHoW3btg2PPvoo6urqUFNTg6985SsZz9fb24s777xTeC/HHXfcgYqKCvT09ODLX/4ypk6dCgC48847UVZWhu7ublxxxRWYPn36iPr79a9/jcHBQfT09ODzn/883v/+9wMAXn/9dSxevBj19fWora3FqaeeikWLFqGhoQFVVVW46qqrsGDBAnR0dKC7uxvz5s3D2LFj8eijj6K+vj7jWeLxOG677TbU19eju7sb3/rWt5yp8aJFi7B37150d3fjzDPPxJw5czLk+8UvfuE8w3/8x384z0BE2LFjBxYsWID6+npUVFTgG9/4hnNfX18f7rjjDqfM7373uxlT9GeffRYvv/wyxowZg/7+ftTU1GBwcBCJRAINDQ3o6urCv/3bv+GEE05w7mlpacEDDzyA+vp6DA8P47rrrgOQYuB33nmnUxYRob6+3tkpMn78eIeVNTQ0oKenB8lkEg0NDYjH47j+evGGtr/85S947bXXMDAwgBNPPBFz587NiG9ubsYDDzyAuro6MMYcebxYuHAhWltb0dPTg7PPPntEHQOpGeMf/vAHjBs3DpWVlfjmN7/pxP34xz9GbW0turu78fWvfx1Lly5Fb28vuru7MWbMGFRVVaG3txeMMdTU1DifwuT1yOtl0qRJ6OjoQH19Perr63HWWWfh/vvvR11dHfr6+vCtb30L9913HxKJBLq7u/H5z3/eeX/dMlx99dWYNGmSMyD09/fjjjvucN4RAE6ZXIbp06ejpaUFtbW1mDFjBnbs2IHy8nL09PRg+vTpaG1tdfoCb6euri6MHz8etbW1uOyyywCkZpDLly93nuHSSy8FACxfvhzvvvsuenp6cOqpp+Jf/uVfcPvtt6OmpiZDjpNOOglr1qxxZOVycplramrwhS98YYRp5tlnn8Ubb7yBwcFBfPSjH8Vpp50GIFP/tLa24g9/+APq6uqQTCZxzTXX4M0338SSJUtw0UUX4YUXXkBlZSU+97nPAQBuvPFGYX8Bsqz8GWM7ABwvCO9Aiv0boaysDENDQ6ipqUFtbS3KysocptLQ0JBh9yorK3Om6PX19coFwvr6+gzbm3t3QE1NjXC3DxE5Zona2lpHSbttm1VVVdJ8J02aNEKxu++trKyU2gO53O5yAQjlkclcU1PjyMP/x2IxTJ48OeN3Q0ODYxKQ7dSYNGmSMC8iykjrLn/s2LHSU9Fe+fi9PH7KlCkZL4I7TvaRE/cOCL7Ly12X3kNe7jwbGhoynoGHjxkzZoQvG68tubq6Gv39/UY7N0zdOYtOTXvT8GdSIRaLoa6uThgOjDzpXV1d7WxlBFImGO8CJn8fa2tr0dHRgXg8jmnTpmXkVV1d7dijdesOvF14vfN3UbTGwMseN26cE15XVwciEsZ5XUrH43FMmTLFee/cZU2dOtVZC3PrlnHjxo1YI/OWxX+7Z1UDAwOYMmWKk8aNiooK59zEuHHjhO3I+3g8HndIGpe3oaEBiUQCEydOFLavF0Vzwte7CMLtvaIK4h1TtWsGkC8q6XbOcAUiSqO6V/eFJZN4Ubm653XLLKsvd55ed9aiupa5vOZ5eVmNSkZunxXF83xUdSOrc25HdtutOfi13z7gDvfmx19C90YEE5cMuv6oksdvPgCkJ46997vbnV9XVFRkfKnKq+Dc97r7gbf9dH1Z1S4c7o+j8HsYYxkbG3ia6upqDA8PI5lMjmg/2QDtdUznLl+ki7yL1Tzc20907ezNX5Yu6GFPjqJR/rKHUj2oKk7kUMqtsEz2ycrSqO7VNYwuXuTO2fReVRpvuOgZvGlM8zKNC3Ovrr1k7g5U9/ltX3e4W1bTl1H3DCZ90jSdTCaRawh3Wj8ymvQXUX469xQmbenNV/cMfvtymL4Y5j0VpfH6oxp1yl+2/Smoos1mA4VRfiZyibZx6dw568pXvSyyNEEGP1Wc7hmyMagEydMkXKWI/JZnGu8nnZ9nUyl01f0m/cUvoZPFe79l6y7LO5iYDkIqWYL2cZP4oGn8uHMGikT5e6dyHKpTuDr2EFYJq/KQmS5M8g2qAEzkVR0ZD8v83c+YLfYe1QvnXhsIQh5MBj0/CtNElijzUaURhbtnmlEyf9nHlIL0AxV5CdK3dbJ4WbfJPbqywqbxc8ALKCLlD5ixU5M4UV5+7/ejSKOUyy9DMU2jq1uRuSlq5p8tk5A3nsugO2wThg0GMftEQUhMyzNl/t6Zpp/3RtengvZlk9mCeyHfZAYSJfOPoh2DkE8/rh2AIlH+fMHOtPPo4kR5RXl/Ns1NYZi/nw4renHduy9UsogGDkA9U9PJp4v30548rcyEpsvTJNyPndw0nYlS1814ZWXJFKXpOg+HmyDI+hQvK2hfDsv8/Zia3Pma9H0T82tUzN/7zKOS+XPlHyXzDxufD3aryjvbzD8KO2m+6twbz8sJOti4w92zP5nCN30ZZQv5OnncCDvLUJEA3UxJN0uIivnLzDaysoOsZ6nSysxVsvSmZfnNxzJ/CcIuuuSL+QctN9vMPwo7ab7q3K203Mw4aHkmDN/vgq/Oha9KHjfCzjJUg75J+6nYsYlp0aQcE+WtYv6iQdZPX9bpHdmGDF1Zbvl0fUEkx6hk/lHa/PmHJ1T3lpWVKc0TIllM47I1I8kW81dN0YuF+btZoR9bvGoQE81Gg9j8TRWeaZqgzJ+/F6JBX2emkcmn+y2TISjz5/Ayc29b+Fmk1ZmIvG4wbBqyPAAAE/5JREFUTAaRMCRHNbhu27bNKH+OolD+MuYfxuwTRkGHKTso+5UdapPVjV+58sn8ZYrHtDxdXFBGrhrEOCHxOwvwW5bfNEGZv+h5vL9lA4F7DUUlr66PyUieTnaRnEBmv3IPsiLlH5T58zJU6b35h9FNqnTc1YjOfMhRlMpf1UmiUCRhWVg2mL+MFZm4+lWd7pWVG2aRzG+4qa/6KOrcjy3eZBBzX7tni6qFTz9l+T14aMr8TQdomdISXXvv9c6eebzqhLwqXBUvaldRv5LlLXINAox8Bp18JoNIFGs7qnQmJiOgiJS/2w6mWtgwXfQIqkhMpqaq+3UN41duE7ZkUifenTy808sYISB/Fr/MX7ag70WQbZneuKjMPro0UZ0WdyOq2QEgr0uvgjaZNfFrU6Wt649RMX/Ru2HSXjqIntPPDiZdWUFNd4B4sJKhKJQ/YyzjQVVM0XTRIyg7N2Hapo3nVy5VvKpMU2YtgqmvETeCmqZ08UG2ZXrjqqurlX6hRAOgLj9A7nJAJ5ufNDJ2CpjPeDlkdcnlEPVz3QzKHc/rTjQI6vpjVMxf9NvPO+DHJQgfTIO8n0HTivqDn/e0KJS/99OFJgopW/ZjWcc1PeGqQ1AFGYZdqpSq3x0EorTcsVWY2ZgIpuzaq7RMn0mnIN3X7jCv0jCZhofpM0C4Ad4NlYKWKVjR7imRHF5lFSXzV5WtY/6mCltlPjVl/ibM3O974Iaf9i8a5e/H5qyLA4IzdxMTiowxmCzE6A6IhGEWsgHLm6dbBtnzqsrzPqepsg2juHSHx9zmOr/7ob1wK3Oeh2wxVIcgMysRTD/zqAOX3S2X1zOmtxxT27p3MA3al3VbNU3XLWRhsnY0GWB1A5rJ2lw2yaMbRaH8+VeHvIia+ZvuNpDdn417TPMIw/xVTEmmKHXrB25EsQ5jcmrVC7fScssQZDYjmwWI7N2yHSUiRMXY/eTjx0RVXV2dMbCoPvJuYltXlaULV8E9wIv6qmiQ1a1VePMx6ce6dywssdRh1Cn/bDB/0VTczwsUpIHCsjJAPnsIY1dWMSUZG/HTyaJg/kHqzv0yeX2+B83TC65Ig9qVTV943WDih/n7GWS9g6XoHfGzq8ZEjiADvXuQUg1g1dXVIwYCU1Kk6se67xCYLIoHISVAcJNz0Sh/v8w/CHvw8wLli/nLlEAQd84me7s5eJ1k07QRdtHUC/fLpFvA9MJ0r7R7p1KQQSUqk5hqV5bfvLxpRbMm9zO6w0x3bvmVQ4fKykrpQFpeXi4kAryNvXLInkGlH3QL7pxsqurFD/OPYmG5KJS/d7cPh8rOG4Q9+GH+firZZJ99LuCd7XiVsurFFdmC/SLMyx4l8zfJ07Q8d74i9qcbREwJh6k8YZm/F162L6pH0XqKyeBpuh/dFKr3V/QMfm37Jvqhulp8gthtgpTBD/MXzc5N7+UoCuUP5EZx+mH+fjpuVHbdqOGVSyWn93ulQe2yfmHy0sigY/6ive5+GDQgVip+zB+6+vRzgluXLkhder+3q3pHZGsCgHqbql/IZr8q2UTPwOHHvCPLXxdn8t6Y6B8RQXN/17golD8RnUVE24hoOxFdr0ufC8UZhZIWdXLTEd3PAY0o4JVLJaf7A+ayNDoEeT6TF0KmDHTMX3Sfbuqt2snkvjad7anOHJjI44Vqxht0R5B7QPTK453lePtHlOsrXnjbImrmH8S04q5/d/8yeW9MBmfRM7oHs4JX/kRUDuD/AJwNYBaAS4holuqeQmP+XqhO/uo6k192FxW8cpkoGl2aXE7ldfUmeuGCMnHZwrdogJENNirIzCRRzhrD5lVVVeUocz6QewdTb/8IM3MToaKiQtoWQZm/bFePTGZdHxf1Sz+DuN8dQcXG/OcA2M4Y28EYGwTwMIBzVTdEqRgPOeQQYfhhhx0GIJjy5x3i/e9//4i48ePHAwAOPfRQ4b2cIYjudWPcuHHCcNPFSZ1cDQ0NAICpU6ca38PBn+Hoo48OJIvsGerq6gC81zaiMo866ijhvUcccYSTN29z3VpQTU1Nxr0cvH2PPPJIJ2zy5MmYOHGicz1hwgQAqf7F++v73vc+ZXmTJ0/OyF8mz/Tp05X5mEBVlwAwZcoUYTh/LiJy2p3PcI888siM2e6kSZMAvPdcPG7mzJlGMspk4DjqqKNGtAUfiA4//HAAmX2JX/P6GzNmjNO/edt4y+Rt6g2X6QX+zBzefjlmzJiMviEDL081uNTW1mY8D/DeeyuSRQnGWM7/AFwI4H7X7y8CuMeT5koATQCajjjiCBaLxRjHgQMHWE9PDxOhs7NTGscYY/v378/Iy42BgQG2d+9e6b2MMXbw4EHW1dUljNuzZw9LJBIjwpPJJNu9e7cy3z179rChoSFpfFtbG+vv7x8R3t7ezvr6+pR5y+rEK5dIzu7ubnbgwAFlGo7W1lY2ODg4Irynp4d1dnZK5VM9Ay8vmUwK41X1Fo/H2b59+xhjjPX397O2tjbGGGNdXV3s4MGDUnlk5bW0tDjty/vR8PAwa25uzpCVo7m5WSo3h1suv/K44W0nEVR16X0v3P28v7+ftbe3j5CX10dvby/r6OhgjLGM+uBobm5mw8PDzm9Zf1S9m4xl9i9edkdHB+vt7WWMZbY3Y5n9yh03ODjIWltbhbLKnoExlvGcXpm9fZz3Sy5DMpkU5umGSV9gbGR/SCaT7J133mEtLS0j0gJoYhI9TCw9jcsliOhCAGcxxr6c/v1FACcyxr4hSt/Y2MiamppyKaKFhYVF0YOINjDGGkVx+TL7tABwz6unp8MsLCwsLHKAfCn/9QCOJqKZRFQF4GIAj+dJFgsLC4uSQ273FqbBGEsQ0TcAPAWgHMCDjLGt+ZDFwsLCohSRF+UPAIyxJwE8ma/yLSwsLEoZRXPC18LCwsIiOljlb2FhYVGCsMrfwsLCogRhlb+FhYVFCcIqfwsLC4sShFX+FhYWFiUIq/wtLCwsShBW+VtYWFiUIKzyt7CwsChBWOVvYWFhUYKwyt/CwsKiBGGVv4WFhUUJwip/CwsLixKEVf4WFhYWJQir/C0sLCxKEFb5W1hYWJQgrPK3sLCwKEFY5W9hYWFRgrDK38LCwqIEYZW/hYWFRQkia8qfiG4kohYi2pj+O8cVdwMRbSeibUR0ZrZksLCwsLAQoyLL+f+CMXa7O4CIZgG4GMCxAA4D8AwRfYAxNpxlWSwsLCws0siH2edcAA8zxgYYYzsBbAcwJw9yWFhYWJQssq38v0FEm4noQSKakA47HMBuV5rmdFgGiOhKImoioqa2trYsi2lhYWFRWgil/InoGSLaIvg7F8CvAbwfwGwArQDu8JM3Y+xexlgjY6xxypQpYcS0sLCwsPAglM2fMfYpk3REdB+AJ9I/WwAc4Yqeng6zsLCwsMgRsrnbZ5rr5/kAtqSvHwdwMRGNIaKZAI4GsC5bclhYWFhYjEQ2d/v8jIhmA2AAdgH4KgAwxrYS0SMAXgOQAHC13eljYWFhkVtkTfkzxr6oiLsZwM3ZKtvCwsLCQg17wtfCwsKiBGGVv4WFhUUJwip/CwsLixKEVf4WFhYWJQir/C0sLCxKEFb5W1hYWJQgrPK3sLCwKEFY5W9hYWFRgrDK38LCwqIEYZW/hYWFRQnCKn8LCwuLEoRV/hYWFhYlCKv8LSwsLEoQVvlbWFhYlCCs8rewsLAoQVjlb2FhYVGCsMrfwsLCogSRzc84WkQIxhgYYxlhRKT8nS309fVhcHAQRJTxx2Vw/w0PDyORSKC2thaVlZU5kY/Xk+w/AJSVlaGszHIfjmQyieHhYZSXl2e0pwkYYxgaGkJlZWXO+mC+MDAwAMZYRn93/2eMIZFIoKysDOXl5U4/GxoaQllZGSoqCkflFo4kCrS2tuLmm8VffZR1Nl24u7GSyaTzx+PKysqE/xljiMfjxmVGFZZMJjE0NCQsVwfdIOH+rUvLlUQQ1NXVZdT18PAwksnkiAHDXed80Esmk861eyD0/vaL8vJy5yUVtYEu37DxhZIH7/scvE74YBCPx43kqKqqCtw/vAjapn7yqKioQHV1NYaHh52/ZDLpKG3+V15ejoGBAQwODoaSZ9y4cY4eEZETFWERwaub+HvC/yufPdST5Ai1tbWYM2fOiHDZw+nC3f/dDcyVj1vRuCuTX1dXV6O8vFxbZlRhXJaxY8eOYKvee8P8Nk1bUVGBCRMmOB3OLaO3A5eVleHAgQOIxWJOR3W/UO5BWFTf7ntUswz+2+Q/gIzBh7/0MujYbNj4QsiDiFBZWZkxMLv/qqqqUFVVJb2/vLwcw8PDGBgYwPDwMMaMGZPBkIMiipmELA/GGPr7+8EYc0gAH/REJIW/+/X19VIlTUSoqKjIuI8PJt3d3RgeHpb2WVWYTH73n4g8qRBK+RPR5wDcCOBDAOYwxppccTcA+BKAYQDXMMaeSoefBeCXAMoB3M8Yu1VXTn19PebOnRtGVAsLCwsLF8IaPbcA+CyAVe5AIpoF4GIAxwI4C8CviKiciMoB/B+AswHMAnBJOq2FhYWFRQ4Rivkzxl4HhNOqcwE8zBgbALCTiLYD4Hab7YyxHen7Hk6nfS2MHBYWFhYW/pCt7Q6HA9jt+t2cDpOFjwARXUlETUTU1NbWliUxLSwsLEoTWuZPRM8AmCqI+h5j7LHoRUqBMXYvgHsBoLGxMfyyv4WFhYWFA63yZ4x9KkC+LQCOcP2eng6DItzCwsLCIkfIltnncQAXE9EYIpoJ4GgA6wCsB3A0Ec0koiqkFoUfz5IMFhYWFhYShN3qeT6AuwFMAfAXItrIGDuTMbaViB5BaiE3AeBqxthw+p5vAHgKqa2eDzLGtoZ6AgsLCwsL36AoTtFlG42NjaypqUmf0MLCwsLCARFtYIw1CuOKQfkTUQ+AbfmWQ4LJANrzLYQAhSoXULiyWbn8o1Bls3Kl8P8YY1NEEUXh3gHANtnolW8QUVMhylaocgGFK5uVyz8KVTYrlx7WraGFhYVFCcIqfwsLC4sSRLEo/3vzLYAChSpbocoFFK5sVi7/KFTZrFwaFMWCr4WFhYVFtCgW5m9hYWFhESGs8rewsLAoQRS88ieis4hoGxFtJ6Lrc1Deg0S0n4i2uMImEtFKInor/X9COpyI6K60bJuJ6COuey5Pp3+LiC6PQK4jiOh5InqNiLYS0bUFJFs1Ea0jok1p2W5Kh88korVpGRalXXog7fZjUTp8LRHNcOV1Qzp8GxGdGVa2dJ7lRPQqET1RYHLtIqJ/ENFGImpKhxVCe44nosVE9AYRvU5EJ+VbLiL6YLqe+F83Ef1XvuVy5fnf6b6/hYgWpt+JguhnUng/BVZIf0i5gHgbwJEAqgBsAjAry2WeCuAjALa4wn4G4Pr09fUAfpq+PgfAXwEQgI8BWJsOnwhgR/r/hPT1hJByTQPwkfR1HYA3kfogTiHIRgDGpa8rAaxNl/kIgIvT4b8B8LX09dcB/CZ9fTGARenrWek2HgNgZrrtyyNo0/8B8CcAT6R/F4pcuwBM9oQVQnv+HsCX09dVAMYXglwu+coB7AXw/wpBLqTc0u8EMNbVv64olH4mlTtbGUfUyCcBeMr1+wYAN+Sg3BnIVP7bAExLX09D6tAZAPwWwCXedAAuAfBbV3hGuohkfAzA3EKTDUANgFcAnIjUScYKb1si5dvppPR1RTodedvXnS6EPNMBPAvgEwCeSJeTd7nS+ezCSOWf1/YE0ICUIqNCkssjyxkA/l4ocuG975RMTPebJwCcWSj9TPZX6GYf44+/ZBmHMsZa09d7ARyavg790ZogSE8TT0CKYReEbGnTykYA+wGsRIq1HGSMJQTlODKk47sATMqSbHcC+DaAZPr3pAKRCwAYgKeJaAMRXZkOy3d7zgTQBuB3aVPZ/URUWwByuXExgIXp67zLxRhrAXA7gHcBtCLVbzagcPqZEIWu/AsOLDUk521/LBGNA7AEwH8xxrrdcfmUjTE2zBibjRTTngPgmHzI4QYRzQOwnzG2Id+ySHAKY+wjSH3T+moiOtUdmaf2rEDK7PlrxtgJAPqQMqfkWy4AQNpu/hkAj3rj8iVXep3hXKQGzsMA1CL17fKCRqErf9VHYXKJfUQ0DQDS//enw2XyZUVuIqpESvE/xBhbWkiycTDGDgJ4Hqlp7ngi4v6j3OU4MqTjGwB0ZEG2kwF8hoh2AXgYKdPPLwtALgAOYwRjbD+AZUgNmvluz2YAzYyxtenfi5EaDPItF8fZAF5hjO1L/y4EuT4FYCdjrI0xNgRgKVJ9ryD6mQyFrvwL5eMvjwPguwIuR8rezsMvS+8s+BiArvQU9CkAZxDRhDQrOCMdFhhERAAeAPA6Y+znBSbbFCIan74ei9RaxOtIDQIXSmTjMl8I4Lk0a5N9BCgQGGM3MMamM8ZmINV3nmOMfSHfcgEAEdUSUR2/RqodtiDP7ckY2wtgNxF9MB30SaS+y5H3fpbGJXjP5MPLz7dc7wL4GBHVpN9TXmd572dKZGsxIao/pFbt30TKhvy9HJS3ECm73RBSLOhLSNnjngXwFoBnAExMpyUA/5eW7R8AGl35/CeA7em//4hArlOQmtJuBrAx/XdOgch2HIBX07JtAfDDdPiRSHXe7UhN08ekw6vTv7en44905fW9tMzbAJwdYbuehvd2++RdrrQMm9J/W3nfLpD2nA2gKd2ef0ZqV0whyFWLFENucIXlXa50njcBeCPd//+I1I6dvPcz1Z9172BhYWFRgih0s4+FhYWFRRZglb+FhYVFCcIqfwsLC4sShFX+FhYWFiUIq/wtLCwsShBW+VtYWFiUIKzyt7CwsChB/H+WD3CNVUb1hAAAAABJRU5ErkJggg==\n",
-      "text/plain": [
-       "<Figure size 432x288 with 1 Axes>"
-      ]
-     },
-     "metadata": {
-      "needs_background": "light"
-     },
-     "output_type": "display_data"
-    }
-   ],
-=======
-   "execution_count": null,
-   "metadata": {},
-   "outputs": [],
->>>>>>> 2047abef
+   "execution_count": null,
+   "metadata": {},
+   "outputs": [],
    "source": [
     "#NOTE not currently working because of partridge/geopandas issues. Working to resolve.\n",
     "all_routes = transit_net.feed.shapes.plot(color='gray')\n",
@@ -1723,29 +433,9 @@
   },
   {
    "cell_type": "code",
-<<<<<<< HEAD
-   "execution_count": 17,
-   "metadata": {},
-   "outputs": [
-    {
-     "data": {
-      "text/html": [
-       "<div style=\"width:100%;\"><div style=\"position:relative;width:100%;height:0;padding-bottom:60%;\"><iframe src=\"data:text/html;charset=utf-8;base64,PCFET0NUWVBFIGh0bWw+CjxoZWFkPiAgICAKICAgIDxtZXRhIGh0dHAtZXF1aXY9ImNvbnRlbnQtdHlwZSIgY29udGVudD0idGV4dC9odG1sOyBjaGFyc2V0PVVURi04IiAvPgogICAgCiAgICAgICAgPHNjcmlwdD4KICAgICAgICAgICAgTF9OT19UT1VDSCA9IGZhbHNlOwogICAgICAgICAgICBMX0RJU0FCTEVfM0QgPSBmYWxzZTsKICAgICAgICA8L3NjcmlwdD4KICAgIAogICAgPHNjcmlwdCBzcmM9Imh0dHBzOi8vY2RuLmpzZGVsaXZyLm5ldC9ucG0vbGVhZmxldEAxLjUuMS9kaXN0L2xlYWZsZXQuanMiPjwvc2NyaXB0PgogICAgPHNjcmlwdCBzcmM9Imh0dHBzOi8vY29kZS5qcXVlcnkuY29tL2pxdWVyeS0xLjEyLjQubWluLmpzIj48L3NjcmlwdD4KICAgIDxzY3JpcHQgc3JjPSJodHRwczovL21heGNkbi5ib290c3RyYXBjZG4uY29tL2Jvb3RzdHJhcC8zLjIuMC9qcy9ib290c3RyYXAubWluLmpzIj48L3NjcmlwdD4KICAgIDxzY3JpcHQgc3JjPSJodHRwczovL2NkbmpzLmNsb3VkZmxhcmUuY29tL2FqYXgvbGlicy9MZWFmbGV0LmF3ZXNvbWUtbWFya2Vycy8yLjAuMi9sZWFmbGV0LmF3ZXNvbWUtbWFya2Vycy5qcyI+PC9zY3JpcHQ+CiAgICA8bGluayByZWw9InN0eWxlc2hlZXQiIGhyZWY9Imh0dHBzOi8vY2RuLmpzZGVsaXZyLm5ldC9ucG0vbGVhZmxldEAxLjUuMS9kaXN0L2xlYWZsZXQuY3NzIi8+CiAgICA8bGluayByZWw9InN0eWxlc2hlZXQiIGhyZWY9Imh0dHBzOi8vbWF4Y2RuLmJvb3RzdHJhcGNkbi5jb20vYm9vdHN0cmFwLzMuMi4wL2Nzcy9ib290c3RyYXAubWluLmNzcyIvPgogICAgPGxpbmsgcmVsPSJzdHlsZXNoZWV0IiBocmVmPSJodHRwczovL21heGNkbi5ib290c3RyYXBjZG4uY29tL2Jvb3RzdHJhcC8zLjIuMC9jc3MvYm9vdHN0cmFwLXRoZW1lLm1pbi5jc3MiLz4KICAgIDxsaW5rIHJlbD0ic3R5bGVzaGVldCIgaHJlZj0iaHR0cHM6Ly9tYXhjZG4uYm9vdHN0cmFwY2RuLmNvbS9mb250LWF3ZXNvbWUvNC42LjMvY3NzL2ZvbnQtYXdlc29tZS5taW4uY3NzIi8+CiAgICA8bGluayByZWw9InN0eWxlc2hlZXQiIGhyZWY9Imh0dHBzOi8vY2RuanMuY2xvdWRmbGFyZS5jb20vYWpheC9saWJzL0xlYWZsZXQuYXdlc29tZS1tYXJrZXJzLzIuMC4yL2xlYWZsZXQuYXdlc29tZS1tYXJrZXJzLmNzcyIvPgogICAgPGxpbmsgcmVsPSJzdHlsZXNoZWV0IiBocmVmPSJodHRwczovL3Jhd2Nkbi5naXRoYWNrLmNvbS9weXRob24tdmlzdWFsaXphdGlvbi9mb2xpdW0vbWFzdGVyL2ZvbGl1bS90ZW1wbGF0ZXMvbGVhZmxldC5hd2Vzb21lLnJvdGF0ZS5jc3MiLz4KICAgIDxzdHlsZT5odG1sLCBib2R5IHt3aWR0aDogMTAwJTtoZWlnaHQ6IDEwMCU7bWFyZ2luOiAwO3BhZGRpbmc6IDA7fTwvc3R5bGU+CiAgICA8c3R5bGU+I21hcCB7cG9zaXRpb246YWJzb2x1dGU7dG9wOjA7Ym90dG9tOjA7cmlnaHQ6MDtsZWZ0OjA7fTwvc3R5bGU+CiAgICAKICAgICAgICAgICAgPG1ldGEgbmFtZT0idmlld3BvcnQiIGNvbnRlbnQ9IndpZHRoPWRldmljZS13aWR0aCwKICAgICAgICAgICAgICAgIGluaXRpYWwtc2NhbGU9MS4wLCBtYXhpbXVtLXNjYWxlPTEuMCwgdXNlci1zY2FsYWJsZT1ubyIgLz4KICAgICAgICAgICAgPHN0eWxlPgogICAgICAgICAgICAgICAgI21hcF9jZjFiYWJmNjcwMDM0YzJjODBiZGFkODNiYTg1NmNkNyB7CiAgICAgICAgICAgICAgICAgICAgcG9zaXRpb246IHJlbGF0aXZlOwogICAgICAgICAgICAgICAgICAgIHdpZHRoOiAxMDAuMCU7CiAgICAgICAgICAgICAgICAgICAgaGVpZ2h0OiAxMDAuMCU7CiAgICAgICAgICAgICAgICAgICAgbGVmdDogMC4wJTsKICAgICAgICAgICAgICAgICAgICB0b3A6IDAuMCU7CiAgICAgICAgICAgICAgICB9CiAgICAgICAgICAgIDwvc3R5bGU+CiAgICAgICAgCjwvaGVhZD4KPGJvZHk+ICAgIAogICAgCiAgICAgICAgICAgIDxkaXYgY2xhc3M9ImZvbGl1bS1tYXAiIGlkPSJtYXBfY2YxYmFiZjY3MDAzNGMyYzgwYmRhZDgzYmE4NTZjZDciID48L2Rpdj4KICAgICAgICAKPC9ib2R5Pgo8c2NyaXB0PiAgICAKICAgIAogICAgICAgICAgICB2YXIgbWFwX2NmMWJhYmY2NzAwMzRjMmM4MGJkYWQ4M2JhODU2Y2Q3ID0gTC5tYXAoCiAgICAgICAgICAgICAgICAibWFwX2NmMWJhYmY2NzAwMzRjMmM4MGJkYWQ4M2JhODU2Y2Q3IiwKICAgICAgICAgICAgICAgIHsKICAgICAgICAgICAgICAgICAgICBjZW50ZXI6IFs0NC45NjQ1NDUzOTA0OTM0NTYsIC05My4wODk0MTUyNTczNDE0XSwKICAgICAgICAgICAgICAgICAgICBjcnM6IEwuQ1JTLkVQU0czODU3LAogICAgICAgICAgICAgICAgICAgIHpvb206IDEsCiAgICAgICAgICAgICAgICAgICAgem9vbUNvbnRyb2w6IHRydWUsCiAgICAgICAgICAgICAgICAgICAgcHJlZmVyQ2FudmFzOiBmYWxzZSwKICAgICAgICAgICAgICAgIH0KICAgICAgICAgICAgKTsKCiAgICAgICAgICAgIAoKICAgICAgICAKICAgIAogICAgICAgICAgICB2YXIgdGlsZV9sYXllcl8yYTI5ODhkZTEzZjI0ZmRjYWY1MGMxMjQ1N2M2ODI1MCA9IEwudGlsZUxheWVyKAogICAgICAgICAgICAgICAgImh0dHBzOi8vY2FydG9kYi1iYXNlbWFwcy17c30uZ2xvYmFsLnNzbC5mYXN0bHkubmV0L2RhcmtfYWxsL3t6fS97eH0ve3l9LnBuZyIsCiAgICAgICAgICAgICAgICB7ImF0dHJpYnV0aW9uIjogIlx1MDAyNmNvcHk7IFx1MDAzY2EgaHJlZj1cImh0dHA6Ly93d3cub3BlbnN0cmVldG1hcC5vcmcvY29weXJpZ2h0XCJcdTAwM2VPcGVuU3RyZWV0TWFwXHUwMDNjL2FcdTAwM2UgY29udHJpYnV0b3JzIFx1MDAyNmNvcHk7IFx1MDAzY2EgaHJlZj1cImh0dHA6Ly9jYXJ0b2RiLmNvbS9hdHRyaWJ1dGlvbnNcIlx1MDAzZUNhcnRvREJcdTAwM2MvYVx1MDAzZSwgQ2FydG9EQiBcdTAwM2NhIGhyZWYgPVwiaHR0cDovL2NhcnRvZGIuY29tL2F0dHJpYnV0aW9uc1wiXHUwMDNlYXR0cmlidXRpb25zXHUwMDNjL2FcdTAwM2UiLCAiZGV0ZWN0UmV0aW5hIjogZmFsc2UsICJtYXhOYXRpdmVab29tIjogMTgsICJtYXhab29tIjogMTgsICJtaW5ab29tIjogMCwgIm5vV3JhcCI6IGZhbHNlLCAib3BhY2l0eSI6IDEsICJzdWJkb21haW5zIjogImFiYyIsICJ0bXMiOiBmYWxzZX0KICAgICAgICAgICAgKS5hZGRUbyhtYXBfY2YxYmFiZjY3MDAzNGMyYzgwYmRhZDgzYmE4NTZjZDcpOwogICAgICAgIAogICAgCiAgICAgICAgICAgIHZhciBwb2x5X2xpbmVfMzAxM2I2NmQ5NWM4NGJjNGI2YTMxMzBiNzYzNDc0MTUgPSBMLnBvbHlsaW5lKAogICAgICAgICAgICAgICAgW1s0NC45NjY2Mzk0LCAtOTMuMDg3MTE3N10sIFs0NC45NzE3ODMyLCAtOTMuMDg4NDQzMV1dLAogICAgICAgICAgICAgICAgeyJidWJibGluZ01vdXNlRXZlbnRzIjogdHJ1ZSwgImNvbG9yIjogImJsdWUiLCAiZGFzaEFycmF5IjogbnVsbCwgImRhc2hPZmZzZXQiOiBudWxsLCAiZmlsbCI6IGZhbHNlLCAiZmlsbENvbG9yIjogImJsdWUiLCAiZmlsbE9wYWNpdHkiOiAwLjIsICJmaWxsUnVsZSI6ICJldmVub2RkIiwgImxpbmVDYXAiOiAicm91bmQiLCAibGluZUpvaW4iOiAicm91bmQiLCAibm9DbGlwIjogZmFsc2UsICJvcGFjaXR5IjogMC42LCAic21vb3RoRmFjdG9yIjogMS4wLCAic3Ryb2tlIjogdHJ1ZSwgIndlaWdodCI6IDV9CiAgICAgICAgICAgICkuYWRkVG8obWFwX2NmMWJhYmY2NzAwMzRjMmM4MGJkYWQ4M2JhODU2Y2Q3KTsKICAgICAgICAKICAgIAogICAgICAgICAgICB2YXIgcG9seV9saW5lXzgxNjZiNmJhOThlNDQ1YjY5NmZlYTVmYWM4NDkwMjNiID0gTC5wb2x5bGluZSgKICAgICAgICAgICAgICAgIFtbNDQuOTU1Nzg1OCwgLTkzLjA5MDg4MjVdLCBbNDQuOTYxMDg1LCAtOTMuMDkwMzU0OV1dLAogICAgICAgICAgICAgICAgeyJidWJibGluZ01vdXNlRXZlbnRzIjogdHJ1ZSwgImNvbG9yIjogImJsdWUiLCAiZGFzaEFycmF5IjogbnVsbCwgImRhc2hPZmZzZXQiOiBudWxsLCAiZmlsbCI6IGZhbHNlLCAiZmlsbENvbG9yIjogImJsdWUiLCAiZmlsbE9wYWNpdHkiOiAwLjIsICJmaWxsUnVsZSI6ICJldmVub2RkIiwgImxpbmVDYXAiOiAicm91bmQiLCAibGluZUpvaW4iOiAicm91bmQiLCAibm9DbGlwIjogZmFsc2UsICJvcGFjaXR5IjogMC42LCAic21vb3RoRmFjdG9yIjogMS4wLCAic3Ryb2tlIjogdHJ1ZSwgIndlaWdodCI6IDV9CiAgICAgICAgICAgICkuYWRkVG8obWFwX2NmMWJhYmY2NzAwMzRjMmM4MGJkYWQ4M2JhODU2Y2Q3KTsKICAgICAgICAKICAgIAogICAgICAgICAgICB2YXIgcG9seV9saW5lXzk2YWNhODc4ODkwYjQ5OTI5ODNlOTdkMzgyMTZlYmNjID0gTC5wb2x5bGluZSgKICAgICAgICAgICAgICAgIFtbNDQuOTU2MjQ5LCAtOTMuMDkxMDAwNV0sIFs0NC45NjEwODUsIC05My4wOTAzNTQ5XV0sCiAgICAgICAgICAgICAgICB7ImJ1YmJsaW5nTW91c2VFdmVudHMiOiB0cnVlLCAiY29sb3IiOiAiYmx1ZSIsICJkYXNoQXJyYXkiOiBudWxsLCAiZGFzaE9mZnNldCI6IG51bGwsICJmaWxsIjogZmFsc2UsICJmaWxsQ29sb3IiOiAiYmx1ZSIsICJmaWxsT3BhY2l0eSI6IDAuMiwgImZpbGxSdWxlIjogImV2ZW5vZGQiLCAibGluZUNhcCI6ICJyb3VuZCIsICJsaW5lSm9pbiI6ICJyb3VuZCIsICJub0NsaXAiOiBmYWxzZSwgIm9wYWNpdHkiOiAwLjYsICJzbW9vdGhGYWN0b3IiOiAxLjAsICJzdHJva2UiOiB0cnVlLCAid2VpZ2h0IjogNX0KICAgICAgICAgICAgKS5hZGRUbyhtYXBfY2YxYmFiZjY3MDAzNGMyYzgwYmRhZDgzYmE4NTZjZDcpOwogICAgICAgIAogICAgCiAgICAgICAgICAgIHZhciBwb2x5X2xpbmVfMjM2MWNjZDg3NmYyNDhiYjg3M2Q5MDA5OGY5NjhhOTQgPSBMLnBvbHlsaW5lKAogICAgICAgICAgICAgICAgW1s0NC45NjY4NjEsIC05My4wODg5ODczXSwgWzQ0Ljk3MTc4MzIsIC05My4wODg0NDMxXV0sCiAgICAgICAgICAgICAgICB7ImJ1YmJsaW5nTW91c2VFdmVudHMiOiB0cnVlLCAiY29sb3IiOiAiYmx1ZSIsICJkYXNoQXJyYXkiOiBudWxsLCAiZGFzaE9mZnNldCI6IG51bGwsICJmaWxsIjogZmFsc2UsICJmaWxsQ29sb3IiOiAiYmx1ZSIsICJmaWxsT3BhY2l0eSI6IDAuMiwgImZpbGxSdWxlIjogImV2ZW5vZGQiLCAibGluZUNhcCI6ICJyb3VuZCIsICJsaW5lSm9pbiI6ICJyb3VuZCIsICJub0NsaXAiOiBmYWxzZSwgIm9wYWNpdHkiOiAwLjYsICJzbW9vdGhGYWN0b3IiOiAxLjAsICJzdHJva2UiOiB0cnVlLCAid2VpZ2h0IjogNX0KICAgICAgICAgICAgKS5hZGRUbyhtYXBfY2YxYmFiZjY3MDAzNGMyYzgwYmRhZDgzYmE4NTZjZDcpOwogICAgICAgIAogICAgCiAgICAgICAgICAgIHZhciBwb2x5X2xpbmVfZDI5MTM1YWVkOGFiNDljYWEwOTFiZWVhNDM3NDE4NjIgPSBMLnBvbHlsaW5lKAogICAgICAgICAgICAgICAgW1s0NC45NjEwODUsIC05My4wOTAzNTQ5XSwgWzQ0Ljk2Njg2MSwgLTkzLjA4ODk4NzNdXSwKICAgICAgICAgICAgICAgIHsiYnViYmxpbmdNb3VzZUV2ZW50cyI6IHRydWUsICJjb2xvciI6ICJibHVlIiwgImRhc2hBcnJheSI6IG51bGwsICJkYXNoT2Zmc2V0IjogbnVsbCwgImZpbGwiOiBmYWxzZSwgImZpbGxDb2xvciI6ICJibHVlIiwgImZpbGxPcGFjaXR5IjogMC4yLCAiZmlsbFJ1bGUiOiAiZXZlbm9kZCIsICJsaW5lQ2FwIjogInJvdW5kIiwgImxpbmVKb2luIjogInJvdW5kIiwgIm5vQ2xpcCI6IGZhbHNlLCAib3BhY2l0eSI6IDAuNiwgInNtb290aEZhY3RvciI6IDEuMCwgInN0cm9rZSI6IHRydWUsICJ3ZWlnaHQiOiA1fQogICAgICAgICAgICApLmFkZFRvKG1hcF9jZjFiYWJmNjcwMDM0YzJjODBiZGFkODNiYTg1NmNkNyk7CiAgICAgICAgCiAgICAKICAgICAgICAgICAgdmFyIHBvbHlfbGluZV9iMzBiM2U5Y2E1YTA0NmQ0YTliN2MxNWU5Mjk2M2ZkMCA9IEwucG9seWxpbmUoCiAgICAgICAgICAgICAgICBbWzQ0Ljk3MTc4MzIsIC05My4wODg0NDMxXSwgWzQ0Ljk3Mzc1MDYsIC05My4wODg0MTk2XV0sCiAgICAgICAgICAgICAgICB7ImJ1YmJsaW5nTW91c2VFdmVudHMiOiB0cnVlLCAiY29sb3IiOiAiYmx1ZSIsICJkYXNoQXJyYXkiOiBudWxsLCAiZGFzaE9mZnNldCI6IG51bGwsICJmaWxsIjogZmFsc2UsICJmaWxsQ29sb3IiOiAiYmx1ZSIsICJmaWxsT3BhY2l0eSI6IDAuMiwgImZpbGxSdWxlIjogImV2ZW5vZGQiLCAibGluZUNhcCI6ICJyb3VuZCIsICJsaW5lSm9pbiI6ICJyb3VuZCIsICJub0NsaXAiOiBmYWxzZSwgIm9wYWNpdHkiOiAwLjYsICJzbW9vdGhGYWN0b3IiOiAxLjAsICJzdHJva2UiOiB0cnVlLCAid2VpZ2h0IjogNX0KICAgICAgICAgICAgKS5hZGRUbyhtYXBfY2YxYmFiZjY3MDAzNGMyYzgwYmRhZDgzYmE4NTZjZDcpOwogICAgICAgIAogICAgCiAgICAgICAgICAgIG1hcF9jZjFiYWJmNjcwMDM0YzJjODBiZGFkODNiYTg1NmNkNy5maXRCb3VuZHMoCiAgICAgICAgICAgICAgICBbWzQ0Ljk1NTc4NTgsIC05My4wOTEwMDA1XSwgWzQ0Ljk3Mzc1MDYsIC05My4wODcxMTc3XV0sCiAgICAgICAgICAgICAgICB7fQogICAgICAgICAgICApOwogICAgICAgIAogICAgCiAgICAgICAgICAgIHZhciBtYXJrZXJfNWE1MzFjYjk2ZWY2NDg2MWFmYWNmMDIxNzYzNDI4MjkgPSBMLm1hcmtlcigKICAgICAgICAgICAgICAgIFs0NC45NjEwODUsIC05My4wOTAzNTQ5XSwKICAgICAgICAgICAgICAgIHt9CiAgICAgICAgICAgICkuYWRkVG8obWFwX2NmMWJhYmY2NzAwMzRjMmM4MGJkYWQ4M2JhODU2Y2Q3KTsKICAgICAgICAKICAgIAogICAgICAgICAgICB2YXIgaWNvbl9kNjU0ZDc5YmM2MmI0OTg5YjVlZDM1YjJjNzNiZTNiOSA9IEwuQXdlc29tZU1hcmtlcnMuaWNvbigKICAgICAgICAgICAgICAgIHsiZXh0cmFDbGFzc2VzIjogImZhLXJvdGF0ZS0wIiwgImljb24iOiAicGxheSIsICJpY29uQ29sb3IiOiAid2hpdGUiLCAibWFya2VyQ29sb3IiOiAiZ3JlZW4iLCAicHJlZml4IjogImdseXBoaWNvbiJ9CiAgICAgICAgICAgICk7CiAgICAgICAgICAgIG1hcmtlcl81YTUzMWNiOTZlZjY0ODYxYWZhY2YwMjE3NjM0MjgyOS5zZXRJY29uKGljb25fZDY1NGQ3OWJjNjJiNDk4OWI1ZWQzNWIyYzczYmUzYjkpOwogICAgICAgIAogICAgCiAgICAgICAgICAgIG1hcmtlcl81YTUzMWNiOTZlZjY0ODYxYWZhY2YwMjE3NjM0MjgyOS5iaW5kVG9vbHRpcCgKICAgICAgICAgICAgICAgIGA8ZGl2PgogICAgICAgICAgICAgICAgICAgICAxOTYwNwogICAgICAgICAgICAgICAgIDwvZGl2PmAsCiAgICAgICAgICAgICAgICB7InN0aWNreSI6IHRydWV9CiAgICAgICAgICAgICk7CiAgICAgICAgCiAgICAKICAgICAgICAgICAgdmFyIG1hcmtlcl80ZmI2MGQ4MDJjNjk0ZWQ1YmI5NWYyZGU3NDgyZDcxYyA9IEwubWFya2VyKAogICAgICAgICAgICAgICAgWzQ0Ljk3MTc4MzIwMDAwMDAwNCwgLTkzLjA4ODQ0MzFdLAogICAgICAgICAgICAgICAge30KICAgICAgICAgICAgKS5hZGRUbyhtYXBfY2YxYmFiZjY3MDAzNGMyYzgwYmRhZDgzYmE4NTZjZDcpOwogICAgICAgIAogICAgCiAgICAgICAgICAgIHZhciBpY29uXzRkMjRkMDEyYWIzYjQ0NDBiY2RhOGM2ZWRjODEzOWY5ID0gTC5Bd2Vzb21lTWFya2Vycy5pY29uKAogICAgICAgICAgICAgICAgeyJleHRyYUNsYXNzZXMiOiAiZmEtcm90YXRlLTAiLCAiaWNvbiI6ICJzdGFyIiwgImljb25Db2xvciI6ICJ3aGl0ZSIsICJtYXJrZXJDb2xvciI6ICJwaW5rIiwgInByZWZpeCI6ICJnbHlwaGljb24ifQogICAgICAgICAgICApOwogICAgICAgICAgICBtYXJrZXJfNGZiNjBkODAyYzY5NGVkNWJiOTVmMmRlNzQ4MmQ3MWMuc2V0SWNvbihpY29uXzRkMjRkMDEyYWIzYjQ0NDBiY2RhOGM2ZWRjODEzOWY5KTsKICAgICAgICAKICAgIAogICAgICAgICAgICBtYXJrZXJfNGZiNjBkODAyYzY5NGVkNWJiOTVmMmRlNzQ4MmQ3MWMuYmluZFRvb2x0aXAoCiAgICAgICAgICAgICAgICBgPGRpdj4KICAgICAgICAgICAgICAgICAgICAgOTM0OTcKICAgICAgICAgICAgICAgICA8L2Rpdj5gLAogICAgICAgICAgICAgICAgeyJzdGlja3kiOiB0cnVlfQogICAgICAgICAgICApOwogICAgICAgIAogICAgCiAgICAgICAgICAgIHZhciBwb2x5X2xpbmVfMzg1NGQ2MzFjNmMxNDllODljZjE3YWM2ZDdhN2E4OWMgPSBMLnBvbHlsaW5lKAogICAgICAgICAgICAgICAgW1s0NC45NjEwODUsIC05My4wOTAzNTQ5XSwgWzQ0Ljk2Njg2MSwgLTkzLjA4ODk4NzNdXSwKICAgICAgICAgICAgICAgIHsiYnViYmxpbmdNb3VzZUV2ZW50cyI6IHRydWUsICJjb2xvciI6ICJncmVlbiIsICJkYXNoQXJyYXkiOiBudWxsLCAiZGFzaE9mZnNldCI6IG51bGwsICJmaWxsIjogZmFsc2UsICJmaWxsQ29sb3IiOiAiZ3JlZW4iLCAiZmlsbE9wYWNpdHkiOiAwLjIsICJmaWxsUnVsZSI6ICJldmVub2RkIiwgImxpbmVDYXAiOiAicm91bmQiLCAibGluZUpvaW4iOiAicm91bmQiLCAibm9DbGlwIjogZmFsc2UsICJvcGFjaXR5IjogMC44LCAic21vb3RoRmFjdG9yIjogMS4wLCAic3Ryb2tlIjogdHJ1ZSwgIndlaWdodCI6IDd9CiAgICAgICAgICAgICkuYWRkVG8obWFwX2NmMWJhYmY2NzAwMzRjMmM4MGJkYWQ4M2JhODU2Y2Q3KTsKICAgICAgICAKICAgIAogICAgICAgICAgICB2YXIgcG9seV9saW5lX2ZmYjdlNDQyNmZkNzQ0MmM4YTJkNDhmZGY2OGJmMTIxID0gTC5wb2x5bGluZSgKICAgICAgICAgICAgICAgIFtbNDQuOTY2ODYxLCAtOTMuMDg4OTg3M10sIFs0NC45NzE3ODMyLCAtOTMuMDg4NDQzMV1dLAogICAgICAgICAgICAgICAgeyJidWJibGluZ01vdXNlRXZlbnRzIjogdHJ1ZSwgImNvbG9yIjogImdyZWVuIiwgImRhc2hBcnJheSI6IG51bGwsICJkYXNoT2Zmc2V0IjogbnVsbCwgImZpbGwiOiBmYWxzZSwgImZpbGxDb2xvciI6ICJncmVlbiIsICJmaWxsT3BhY2l0eSI6IDAuMiwgImZpbGxSdWxlIjogImV2ZW5vZGQiLCAibGluZUNhcCI6ICJyb3VuZCIsICJsaW5lSm9pbiI6ICJyb3VuZCIsICJub0NsaXAiOiBmYWxzZSwgIm9wYWNpdHkiOiAwLjgsICJzbW9vdGhGYWN0b3IiOiAxLjAsICJzdHJva2UiOiB0cnVlLCAid2VpZ2h0IjogN30KICAgICAgICAgICAgKS5hZGRUbyhtYXBfY2YxYmFiZjY3MDAzNGMyYzgwYmRhZDgzYmE4NTZjZDcpOwogICAgICAgIAo8L3NjcmlwdD4=\" style=\"position:absolute;width:100%;height:100%;left:0;top:0;border:none !important;\" allowfullscreen webkitallowfullscreen mozallowfullscreen></iframe></div></div>"
-      ],
-      "text/plain": [
-       "<folium.folium.Map at 0x12493da90>"
-      ]
-     },
-     "execution_count": 17,
-     "metadata": {},
-     "output_type": "execute_result"
-    }
-   ],
-=======
-   "execution_count": null,
-   "metadata": {},
-   "outputs": [],
->>>>>>> 2047abef
+   "execution_count": null,
+   "metadata": {},
+   "outputs": [],
    "source": [
     "selected_highway = {\n",
     "    \"link\": [{\"name\": [\"I 35E\"]}],\n",
@@ -1761,39 +451,16 @@
   },
   {
    "cell_type": "code",
-<<<<<<< HEAD
-   "execution_count": 18,
-   "metadata": {},
-   "outputs": [
-    {
-     "data": {
-      "text/plain": [
-       "7539    3\n",
-       "8104    3\n",
-       "Name: lanes, dtype: int64"
-      ]
-     },
-     "execution_count": 18,
-     "metadata": {},
-     "output_type": "execute_result"
-    }
-   ],
-=======
-   "execution_count": null,
-   "metadata": {},
-   "outputs": [],
->>>>>>> 2047abef
+   "execution_count": null,
+   "metadata": {},
+   "outputs": [],
    "source": [
     "net.links_df.loc[selected_links]['lanes']"
    ]
   },
   {
    "cell_type": "code",
-<<<<<<< HEAD
-   "execution_count": 19,
-=======
-   "execution_count": null,
->>>>>>> 2047abef
+   "execution_count": null,
    "metadata": {},
    "outputs": [],
    "source": [
@@ -1809,28 +476,9 @@
   },
   {
    "cell_type": "code",
-<<<<<<< HEAD
-   "execution_count": 20,
-   "metadata": {},
-   "outputs": [
-    {
-     "data": {
-      "text/plain": [
-       "7539    2\n",
-       "8104    2\n",
-       "Name: lanes, dtype: int64"
-      ]
-     },
-     "execution_count": 20,
-     "metadata": {},
-     "output_type": "execute_result"
-    }
-   ],
-=======
-   "execution_count": null,
-   "metadata": {},
-   "outputs": [],
->>>>>>> 2047abef
+   "execution_count": null,
+   "metadata": {},
+   "outputs": [],
    "source": [
     "net.apply_roadway_feature_change(selected_links,change['properties'])\n",
     "net.links_df.loc[selected_links]['lanes']"
@@ -1846,28 +494,9 @@
   },
   {
    "cell_type": "code",
-<<<<<<< HEAD
-   "execution_count": 21,
-   "metadata": {},
-   "outputs": [
-    {
-     "data": {
-      "text/plain": [
-       "7539    3\n",
-       "8104    3\n",
-       "Name: lanes, dtype: int64"
-      ]
-     },
-     "execution_count": 21,
-     "metadata": {},
-     "output_type": "execute_result"
-    }
-   ],
-=======
-   "execution_count": null,
-   "metadata": {},
-   "outputs": [],
->>>>>>> 2047abef
+   "execution_count": null,
+   "metadata": {},
+   "outputs": [],
    "source": [
     "change = {\n",
     "    'properties': [\n",
@@ -1892,88 +521,9 @@
   },
   {
    "cell_type": "code",
-<<<<<<< HEAD
-   "execution_count": 22,
-   "metadata": {},
-   "outputs": [
-    {
-     "data": {
-      "text/html": [
-       "<div>\n",
-       "<style scoped>\n",
-       "    .dataframe tbody tr th:only-of-type {\n",
-       "        vertical-align: middle;\n",
-       "    }\n",
-       "\n",
-       "    .dataframe tbody tr th {\n",
-       "        vertical-align: top;\n",
-       "    }\n",
-       "\n",
-       "    .dataframe thead th {\n",
-       "        text-align: right;\n",
-       "    }\n",
-       "</style>\n",
-       "<table border=\"1\" class=\"dataframe\">\n",
-       "  <thead>\n",
-       "    <tr style=\"text-align: right;\">\n",
-       "      <th></th>\n",
-       "      <th>trip_id</th>\n",
-       "      <th>headway_secs</th>\n",
-       "      <th>start_time</th>\n",
-       "      <th>end_time</th>\n",
-       "    </tr>\n",
-       "  </thead>\n",
-       "  <tbody>\n",
-       "    <tr>\n",
-       "      <th>5</th>\n",
-       "      <td>14941148-JUN19-MVS-BUS-Weekday-01</td>\n",
-       "      <td>830</td>\n",
-       "      <td>21600.0</td>\n",
-       "      <td>32400.0</td>\n",
-       "    </tr>\n",
-       "    <tr>\n",
-       "      <th>6</th>\n",
-       "      <td>14941151-JUN19-MVS-BUS-Weekday-01</td>\n",
-       "      <td>540</td>\n",
-       "      <td>21600.0</td>\n",
-       "      <td>32400.0</td>\n",
-       "    </tr>\n",
-       "    <tr>\n",
-       "      <th>7</th>\n",
-       "      <td>14941153-JUN19-MVS-BUS-Weekday-01</td>\n",
-       "      <td>696</td>\n",
-       "      <td>32400.0</td>\n",
-       "      <td>54000.0</td>\n",
-       "    </tr>\n",
-       "    <tr>\n",
-       "      <th>8</th>\n",
-       "      <td>14941163-JUN19-MVS-BUS-Weekday-01</td>\n",
-       "      <td>830</td>\n",
-       "      <td>32400.0</td>\n",
-       "      <td>54000.0</td>\n",
-       "    </tr>\n",
-       "  </tbody>\n",
-       "</table>\n",
-       "</div>"
-      ],
-      "text/plain": [
-       "                             trip_id  headway_secs  start_time  end_time\n",
-       "5  14941148-JUN19-MVS-BUS-Weekday-01           830     21600.0   32400.0\n",
-       "6  14941151-JUN19-MVS-BUS-Weekday-01           540     21600.0   32400.0\n",
-       "7  14941153-JUN19-MVS-BUS-Weekday-01           696     32400.0   54000.0\n",
-       "8  14941163-JUN19-MVS-BUS-Weekday-01           830     32400.0   54000.0"
-      ]
-     },
-     "execution_count": 22,
-     "metadata": {},
-     "output_type": "execute_result"
-    }
-   ],
-=======
-   "execution_count": null,
-   "metadata": {},
-   "outputs": [],
->>>>>>> 2047abef
+   "execution_count": null,
+   "metadata": {},
+   "outputs": [],
    "source": [
     "transit_selection = {\"route_short_name\": \"3\"}\n",
     "change = {\n",
@@ -1994,88 +544,9 @@
   },
   {
    "cell_type": "code",
-<<<<<<< HEAD
-   "execution_count": 23,
-   "metadata": {},
-   "outputs": [
-    {
-     "data": {
-      "text/html": [
-       "<div>\n",
-       "<style scoped>\n",
-       "    .dataframe tbody tr th:only-of-type {\n",
-       "        vertical-align: middle;\n",
-       "    }\n",
-       "\n",
-       "    .dataframe tbody tr th {\n",
-       "        vertical-align: top;\n",
-       "    }\n",
-       "\n",
-       "    .dataframe thead th {\n",
-       "        text-align: right;\n",
-       "    }\n",
-       "</style>\n",
-       "<table border=\"1\" class=\"dataframe\">\n",
-       "  <thead>\n",
-       "    <tr style=\"text-align: right;\">\n",
-       "      <th></th>\n",
-       "      <th>trip_id</th>\n",
-       "      <th>headway_secs</th>\n",
-       "      <th>start_time</th>\n",
-       "      <th>end_time</th>\n",
-       "    </tr>\n",
-       "  </thead>\n",
-       "  <tbody>\n",
-       "    <tr>\n",
-       "      <th>5</th>\n",
-       "      <td>14941148-JUN19-MVS-BUS-Weekday-01</td>\n",
-       "      <td>600</td>\n",
-       "      <td>21600.0</td>\n",
-       "      <td>32400.0</td>\n",
-       "    </tr>\n",
-       "    <tr>\n",
-       "      <th>6</th>\n",
-       "      <td>14941151-JUN19-MVS-BUS-Weekday-01</td>\n",
-       "      <td>600</td>\n",
-       "      <td>21600.0</td>\n",
-       "      <td>32400.0</td>\n",
-       "    </tr>\n",
-       "    <tr>\n",
-       "      <th>7</th>\n",
-       "      <td>14941153-JUN19-MVS-BUS-Weekday-01</td>\n",
-       "      <td>600</td>\n",
-       "      <td>32400.0</td>\n",
-       "      <td>54000.0</td>\n",
-       "    </tr>\n",
-       "    <tr>\n",
-       "      <th>8</th>\n",
-       "      <td>14941163-JUN19-MVS-BUS-Weekday-01</td>\n",
-       "      <td>600</td>\n",
-       "      <td>32400.0</td>\n",
-       "      <td>54000.0</td>\n",
-       "    </tr>\n",
-       "  </tbody>\n",
-       "</table>\n",
-       "</div>"
-      ],
-      "text/plain": [
-       "                             trip_id  headway_secs  start_time  end_time\n",
-       "5  14941148-JUN19-MVS-BUS-Weekday-01           600     21600.0   32400.0\n",
-       "6  14941151-JUN19-MVS-BUS-Weekday-01           600     21600.0   32400.0\n",
-       "7  14941153-JUN19-MVS-BUS-Weekday-01           600     32400.0   54000.0\n",
-       "8  14941163-JUN19-MVS-BUS-Weekday-01           600     32400.0   54000.0"
-      ]
-     },
-     "execution_count": 23,
-     "metadata": {},
-     "output_type": "execute_result"
-    }
-   ],
-=======
-   "execution_count": null,
-   "metadata": {},
-   "outputs": [],
->>>>>>> 2047abef
+   "execution_count": null,
+   "metadata": {},
+   "outputs": [],
    "source": [
     "transit_net.apply_transit_feature_change(\n",
     "            transit_net.select_transit_features(transit_selection), change['properties']\n",
@@ -2098,11 +569,7 @@
   },
   {
    "cell_type": "code",
-<<<<<<< HEAD
-   "execution_count": 24,
-=======
-   "execution_count": null,
->>>>>>> 2047abef
+   "execution_count": null,
    "metadata": {},
    "outputs": [],
    "source": [
@@ -2111,11 +578,7 @@
   },
   {
    "cell_type": "code",
-<<<<<<< HEAD
-   "execution_count": 25,
-=======
-   "execution_count": null,
->>>>>>> 2047abef
+   "execution_count": null,
    "metadata": {},
    "outputs": [],
    "source": [
@@ -2124,7 +587,7 @@
   },
   {
    "cell_type": "code",
-   "execution_count": 27,
+   "execution_count": null,
    "metadata": {},
    "outputs": [],
    "source": [
@@ -2142,11 +605,7 @@
   },
   {
    "cell_type": "code",
-<<<<<<< HEAD
-   "execution_count": 28,
-=======
-   "execution_count": null,
->>>>>>> 2047abef
+   "execution_count": null,
    "metadata": {},
    "outputs": [],
    "source": [
@@ -2171,11 +630,7 @@
   },
   {
    "cell_type": "code",
-<<<<<<< HEAD
-   "execution_count": 29,
-=======
-   "execution_count": null,
->>>>>>> 2047abef
+   "execution_count": null,
    "metadata": {},
    "outputs": [],
    "source": [
@@ -2203,11 +658,7 @@
   },
   {
    "cell_type": "code",
-<<<<<<< HEAD
-   "execution_count": 30,
-=======
-   "execution_count": null,
->>>>>>> 2047abef
+   "execution_count": null,
    "metadata": {},
    "outputs": [],
    "source": [
@@ -2222,26 +673,9 @@
   },
   {
    "cell_type": "code",
-<<<<<<< HEAD
-   "execution_count": 31,
-   "metadata": {},
-   "outputs": [
-    {
-     "data": {
-      "text/plain": [
-       "['6th Street Transitway']"
-      ]
-     },
-     "execution_count": 31,
-     "metadata": {},
-     "output_type": "execute_result"
-    }
-   ],
-=======
-   "execution_count": null,
-   "metadata": {},
-   "outputs": [],
->>>>>>> 2047abef
+   "execution_count": null,
+   "metadata": {},
+   "outputs": [],
    "source": [
     "scen.applied_projects"
    ]
