--- conflicted
+++ resolved
@@ -46,13 +46,9 @@
 
     SELECTION_REQUIRES = ["A", "B", "link"]
 
-<<<<<<< HEAD
+    UNIQUE_ROADWAY_IDENTIFIERS = ["LINK_ID"]
+
     def __init__(self, nodes: GeoDataFrame, links: GeoDataFrame, shapes: GeoDataFrame):
-=======
-    UNIQUE_ROADWAY_IDENTIFIERS = ["LINK_ID"]
-
-    def __init__(self, nodes: GeoDataFrame, links: DataFrame, shapes: GeoDataFrame):
->>>>>>> 3bab4fca
         """
         Constructor
         """
