--- conflicted
+++ resolved
@@ -50,9 +50,6 @@
 
     SELECTION_REQUIRES = ["link"]
 
-<<<<<<< HEAD
-    UNIQUE_ROADWAY_IDENTIFIERS = ["LINK_ID"]
-=======
     UNIQUE_MODEL_LINK_IDENTIFIERS = ["model_link_id", "ShStReferenceId"]
     UNIQUE_NODE_IDENTIFIERS = ["model_node_id"]
 
@@ -62,7 +59,6 @@
         "isTranAcce", "isTranLink", "isWalkLink", "maxspeed", "name", "oneway",
         "ref", "highway", "length"
     ]
->>>>>>> 6ae91977
 
     MANAGED_LANES_SCALAR = 500000
 
@@ -509,11 +505,7 @@
     def build_selection_key(self, selection_dict):
         sel_query = ProjectCard.build_link_selection_query(
             selection=selection_dict,
-<<<<<<< HEAD
-            unique_identifiers=RoadwayNetwork.UNIQUE_ROADWAY_IDENTIFIERS
-=======
             unique_model_link_identifiers=RoadwayNetwork.UNIQUE_MODEL_LINK_IDENTIFIERS
->>>>>>> 6ae91977
         )
 
         if RoadwayNetwork.selection_has_unique_link_id(selection_dict):
@@ -590,19 +582,9 @@
             "bike": "bike_access",
         }
 
-<<<<<<< HEAD
-        selection_keys = [k for l in selection["link"] for k, v in l.items()]
-        unique_identifer_in_selection = set(
-            RoadwayNetwork.UNIQUE_ROADWAY_IDENTIFIERS).issubset(selection_keys)
-
-        sel_query = ProjectCard.build_link_selection_query(
-            selection=selection,
-            unique_identifiers=RoadwayNetwork.UNIQUE_ROADWAY_IDENTIFIERS,
-=======
         sel_query = ProjectCard.build_link_selection_query(
             selection=selection,
             unique_model_link_identifiers=RoadwayNetwork.UNIQUE_MODEL_LINK_IDENTIFIERS,
->>>>>>> 6ae91977
             mode=modes_to_network_variables[search_mode]
         )
         WranglerLogger.debug("Selecting features:\n{}".format(sel_query))
@@ -740,11 +722,7 @@
             except:
                 return False
 
-<<<<<<< HEAD
-        if not unique_identifer_in_selection:
-=======
         if not unique_model_link_identifer_in_selection:
->>>>>>> 6ae91977
             # find the node ids for the candidate links
             WranglerLogger.debug("Not a unique ID selection, conduct search")
             node_list_foreign_keys = list(candidate_links["u"]) + list(candidate_links["v"])
@@ -787,11 +765,7 @@
                 if len(selection["link"]) > 1:
                     resel_query = ProjectCard.build_link_selection_query(
                         selection=selection,
-<<<<<<< HEAD
-                        unique_identifiers=RoadwayNetwork.UNIQUE_ROADWAY_IDENTIFIERS,
-=======
                         unique_model_link_identifiers=RoadwayNetwork.UNIQUE_MODEL_LINK_IDENTIFIERS,
->>>>>>> 6ae91977
                         mode=modes_to_network_variables[search_mode],
                         ignore=["name"],
                     )
@@ -1159,9 +1133,6 @@
 
         if missing_error_message:
             WranglerLogger.error(" ".join(missing_error_message))
-<<<<<<< HEAD
-            raise ValueError()
-=======
             raise ValueError()
 
     def get_property_by_time_period_and_group(self, property, time_period = None, category=None):
@@ -1434,5 +1405,4 @@
             out_network.links_df = new_links_df
             out_network.nodes_df = new_nodes_df
             out_network.shapes_df = new_shapes_df
-            return out_network
->>>>>>> 6ae91977
+            return out_network