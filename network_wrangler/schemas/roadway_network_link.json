{
  "definitions": {},
  "$schema": "http://json-schema.org/draft-07/schema#",
  "$id": "http://example.com/root.json",
  "type": "array",
  "title": "The Root Schema",
  "items": {
    "$id": "#/items",
    "type": "object",
    "title": "The Items Schema",
    "required": [
      "shstReferenceId",
      "shstGeometryId",
      "access",
<<<<<<< HEAD
      "highway",
      "maxspeed",
      "name",
      "oneway",
=======
      "roadway",
      "name",
>>>>>>> 2047abef
      "osm_link_id",
      "u",
      "v",
      "A",
      "B",
      "model_link_id",
      "lanes",
      "transit_access",
      "drive_access",
      "walk_access",
      "bike_access",
      "locationReferences"
    ],
    "properties": {
      "shstReferenceId": {
        "$id": "#/items/properties/shstReferenceId",
        "type": "string",
        "title": "The Shstreferenceid Schema",
        "default": "",
        "examples": [
          "6a22969708104ae2497244f3d079381d"
        ],
        "pattern": "^(.*)$"
      },
      "shstGeometryId": {
        "$id": "#/items/properties/shstGeometryId",
        "type": "string",
        "title": "The Shstgeometryid Schema",
        "default": "",
        "examples": [
          "4a454269d65c6619a2d7e2026295a295"
        ],
        "pattern": "^(.*)$"
      },
      "access": {
        "$id": "#/items/properties/access",
        "type": "string",
        "title": "The Access Schema",
        "default": "",
        "examples": [
          ""
        ],
        "pattern": "^(.*)$"
      },
      "area": {
        "$id": "#/items/properties/area",
        "type": "string",
        "title": "The Area Schema",
        "default": "",
        "examples": [
          ""
        ],
        "pattern": "^(.*)$"
      },
      "bridge": {
        "$id": "#/items/properties/bridge",
        "type": "string",
        "title": "The Bridge Schema",
        "default": "",
        "examples": [
          ""
        ],
        "pattern": "^(.*)$"
      },
<<<<<<< HEAD
      "highway": {
        "$id": "#/items/properties/highway",
        "type": "string",
        "title": "The Highway Schema",
=======
      "roadway": {
        "$id": "#/items/properties/roadway",
        "type": "string",
        "title": "The RoadwayNetwork Schema",
>>>>>>> 2047abef
        "default": "",
        "examples": [
          "residential"
        ],
        "pattern": "^(.*)$"
      },
      "junction": {
        "$id": "#/items/properties/junction",
        "type": "string",
        "title": "The Junction Schema",
        "default": "",
        "examples": [
          ""
        ],
        "pattern": "^(.*)$"
      },
      "key": {
        "$id": "#/items/properties/key",
        "type": "integer",
        "title": "The Key Schema",
        "default": 0,
        "examples": [
          0
        ]
      },
      "distance": {
        "$id": "#/items/properties/distance",
        "type": "number",
        "title": "The Distance Schema",
        "default": 0.0,
        "examples": [
          80.935
        ]
      },
      "maxspeed": {
        "$id": "#/items/properties/maxspeed",
        "type": "string",
        "title": "The Maxspeed Schema",
        "default": "",
        "examples": [
          ""
        ],
        "pattern": "^(.*)$"
      },
      "name": {
        "$id": "#/items/properties/name",
        "type": "string",
        "title": "The Name Schema",
        "default": "",
        "examples": [
          "Arkwright Street,North Rivoli Street"
        ],
        "pattern": "^(.*)$"
      },
      "oneway": {
        "$id": "#/items/properties/oneway",
        "type": "string",
        "title": "The Oneway Schema",
        "default": "",
        "examples": [
          "False"
        ],
        "pattern": "^(.*)$"
      },
      "osm_link_id": {
        "$id": "#/items/properties/osm_link_id",
        "type": "string",
        "title": "The Osm_link_id Schema",
        "default": "",
        "examples": [
          "18214905,18220565"
        ],
        "pattern": "^(.*)$"
      },
      "ref": {
        "$id": "#/items/properties/ref",
        "type": "string",
        "title": "The Ref Schema",
        "default": "",
        "examples": [
          ""
        ],
        "pattern": "^(.*)$"
      },
      "service": {
        "$id": "#/items/properties/service",
        "type": "string",
        "title": "The Service Schema",
        "default": "",
        "examples": [
          ""
        ],
        "pattern": "^(.*)$"
      },
      "tunnel": {
        "$id": "#/items/properties/tunnel",
        "type": "string",
        "title": "The Tunnel Schema",
        "default": "",
        "examples": [
          ""
        ],
        "pattern": "^(.*)$"
      },
      "u": {
        "$id": "#/items/properties/u",
        "type": "string",
        "title": "The U Schema",
        "default": "",
        "examples": [
          "493882040"
        ],
        "pattern": "^(.*)$"
      },
      "v": {
        "$id": "#/items/properties/v",
        "type": "string",
        "title": "The V Schema",
        "default": "",
        "examples": [
          "187879468"
        ],
        "pattern": "^(.*)$"
      },
      "width": {
        "$id": "#/items/properties/width",
        "type": "string",
        "title": "The Width Schema",
        "default": "",
        "examples": [
          ""
        ],
        "pattern": "^(.*)$"
      },
      "model_link_id": {
        "$id": "#/items/properties/model_link_id",
        "type": "integer",
        "title": "The Model_link_id Schema",
        "default": 0,
        "examples": [
          224
        ]
      },
      "lanes": {
        "$id": "#/items/properties/lanes",
        "type": "integer",
        "title": "The Lanes Schema",
        "default": 0,
        "examples": [
          1
        ]
      },
      "transit_access": {
        "$id": "#/items/properties/transit_access",
        "type": "integer",
        "title": "The Transit_access Schema",
        "default": 0,
        "examples": [
          0
        ]
      },
      "drive_access": {
        "$id": "#/items/properties/drive_access",
        "type": "integer",
        "title": "The Drive_access Schema",
        "default": 0,
        "examples": [
          1
        ]
      },
      "walk_access": {
        "$id": "#/items/properties/walk_access",
        "type": "integer",
        "title": "The Walk_access Schema",
        "default": 0,
        "examples": [
          1
        ]
      },
      "bike_access": {
        "$id": "#/items/properties/bike_access",
        "type": "integer",
        "title": "The Bike_access Schema",
        "default": 0,
        "examples": [
          1
        ]
      },
      "locationReferences": {
        "$id": "#/items/properties/locationReferences",
        "type": "array",
        "title": "The Locationreferences Schema",
        "items": {
          "$id": "#/items/properties/locationReferences/items",
          "type": "object",
          "title": "The Items Schema",
          "required": [
            "sequence",
            "point"
          ],
          "properties": {
            "sequence": {
              "$id": "#/items/properties/locationReferences/items/properties/sequence",
              "type": "integer",
              "title": "The Sequence Schema",
              "default": 0,
              "examples": [
                1
              ]
            },
            "point": {
              "$id": "#/items/properties/locationReferences/items/properties/point",
              "type": "array",
              "title": "The Point Schema",
              "items": {
                "$id": "#/items/properties/locationReferences/items/properties/point/items",
                "type": "number",
                "title": "The Items Schema",
                "default": 0.0,
                "examples": [
                  -93.0837695,
                  44.963344
                ]
              }
            },
            "distanceToNextRef": {
              "$id": "#/items/properties/locationReferences/items/properties/distanceToNextRef",
              "type": "number",
              "title": "The Distancetonextref Schema",
              "default": 0.0,
              "examples": [
                80.9850385918
              ]
            },
            "bearing": {
              "$id": "#/items/properties/locationReferences/items/properties/bearing",
              "type": "integer",
              "title": "The Bearing Schema",
              "default": 0,
              "examples": [
                0
              ]
            },
            "intersectionId": {
              "$id": "#/items/properties/locationReferences/items/properties/intersectionId",
              "type": "string",
              "title": "The Intersectionid Schema",
              "default": "",
              "examples": [
                "4d0231aa0ebb779f142c2518703ee481"
              ],
              "pattern": "^(.*)$"
            }
          }
        }
      }
    }
  }
}<|MERGE_RESOLUTION|>--- conflicted
+++ resolved
@@ -12,15 +12,8 @@
       "shstReferenceId",
       "shstGeometryId",
       "access",
-<<<<<<< HEAD
-      "highway",
-      "maxspeed",
-      "name",
-      "oneway",
-=======
       "roadway",
       "name",
->>>>>>> 2047abef
       "osm_link_id",
       "u",
       "v",
@@ -85,17 +78,10 @@
         ],
         "pattern": "^(.*)$"
       },
-<<<<<<< HEAD
-      "highway": {
-        "$id": "#/items/properties/highway",
-        "type": "string",
-        "title": "The Highway Schema",
-=======
       "roadway": {
         "$id": "#/items/properties/roadway",
         "type": "string",
         "title": "The RoadwayNetwork Schema",
->>>>>>> 2047abef
         "default": "",
         "examples": [
           "residential"
