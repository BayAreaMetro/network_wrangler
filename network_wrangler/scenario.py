--- conflicted
+++ resolved
@@ -7,19 +7,19 @@
 import copy
 import pprint
 
-from collections import deque
+from collections import deque, defaultdict
 from datetime import datetime
 from pathlib import Path
 from typing import Union, Collection
 
 import geopandas as gpd
 
-from .projectcard import ProjectCard
+from projectcard import ProjectCard
+
 from .logger import WranglerLogger
-from collections import defaultdict
-from .utils import topological_sort
 from .roadwaynetwork import RoadwayNetwork
 from .transitnetwork import TransitNetwork
+from .utils import topological_sort
 
 BASE_SCENARIO_SUGGESTED_PROPS = [
     "road_net",
@@ -89,10 +89,6 @@
     my_scenario.write("build2050")
     my_scenario.summarize(outfile = "build2050summary.txt")
     ```
-<<<<<<< HEAD
-
-=======
->>>>>>> 708772f9
 
     Attributes:
         base_scenario: dictionary representation of a scenario
@@ -219,7 +215,6 @@
                 filter_tags=filter_tags,
                 validate=validate,
             )
-<<<<<<< HEAD
         return scenario
 
     def add_project_card_from_file(
@@ -234,10 +229,8 @@
             msg = "project card not read: {}".format(project_card_file)
             WranglerLogger.error(msg)
             raise ValueError(msg)
-=======
->>>>>>> 708772f9
-
-        return scenario
+
+        return project_card
 
     def _add_dependencies(self, project_name, dependencies: dict) -> None:
         """Add dependencies from a project card to relevant scenario variables.
@@ -546,10 +539,6 @@
         # set this so it will trigger re-queuing any more projects.
         self._queued_projects = None
 
-<<<<<<< HEAD
-    def apply_all_projects(self):
-        # Get everything in order
-=======
     def _apply_change(self, change: dict) -> None:
         """Applies a specific change specified in a project card.
 
@@ -581,7 +570,6 @@
             raise ProjectCardError(
                 f"Don't understand project category: {change['category']}"
             )
->>>>>>> 708772f9
 
     def _apply_project(self, project_name: str) -> None:
         """Applies project card to scenario.
@@ -613,12 +601,6 @@
 
         Will order the list of projects based on pre-requisites.
 
-<<<<<<< HEAD
-        def _summarize_change_roadway(change: dict, change_summary: dict):
-            sel_key = RoadwayNetwork.build_selection_key(
-                self.road_net, change["facility"]
-            )
-=======
         NOTE: does not check co-requisites b/c that isn't possible when applying a sin
 
         Args:
@@ -626,7 +608,6 @@
                 queue.
         """
         project_list = [p.lower() for p in project_list]
->>>>>>> 708772f9
 
         self._check_projects_requirements_satisfied(project_list)
         ordered_project_queue = self.order_projects(project_list)
