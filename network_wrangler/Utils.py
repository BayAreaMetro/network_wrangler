--- conflicted
+++ resolved
@@ -87,38 +87,6 @@
     try:
         start_time, end_time = times
     except:
-<<<<<<< HEAD
-        WranglerLogger.error("ERROR: times should be a tuple or list of two")
-        raise ValueError()
-
-    # If times are strings, convert to int in seconds, else return as ints
-    if isinstance(start_time, str) and isinstance(end_time, str):
-        start_time = start_time.strip()
-        end_time = end_time.strip()
-
-        # If time is given without seconds, add 00
-        if len(start_time) <= 5:
-            start_time += ":00"
-        if len(end_time) <= 5:
-            end_time += ":00"
-
-        # Convert times to seconds from midnight (Partride's time storage)
-        h0, m0, s0 = start_time.split(":")
-        start_time_sec = int(h0) * 3600 + int(m0) * 60 + int(s0)
-
-        h1, m1, s1 = end_time.split(":")
-        end_time_sec = int(h1) * 3600 + int(m1) * 60 + int(s1)
-
-        return (start_time_sec, end_time_sec)
-
-    elif isinstance(start_time, int) and isinstance(end_time, int):
-        return times
-
-    else:
-        WranglerLogger.error("ERROR: times should be ints or strings")
-        raise ValueError()
-
-=======
         msg = "ERROR: times should be a tuple or list of two, got: {}".format(times)
         WranglerLogger.error(msg)
         raise ValueError(msg)
@@ -150,7 +118,6 @@
         WranglerLogger.error("ERROR: times should be ints or strings")
         raise ValueError()
 
->>>>>>> 2047abef
     return (start_time_sec, end_time_sec)
 
 
