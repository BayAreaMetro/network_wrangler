--- conflicted
+++ resolved
@@ -94,11 +94,6 @@
         validate:
           boolean indicating whether to validate the base network or not
         """
-<<<<<<< HEAD
-        base_network_shape_file = os.path.join(base_dir, base_shape_name)
-        base_network_link_file = os.path.join(base_dir, base_link_name)
-        base_network_node_file = os.path.join(base_dir, base_node_name)
-=======
         if base_dir:
             base_network_shape_file = os.path.join(base_dir,base_shape_name)
             base_network_link_file = os.path.join(base_dir,base_link_name)
@@ -107,7 +102,6 @@
             base_network_shape_file = base_shape_name
             base_network_link_file = base_link_name
             base_network_node_file = base_node_name
->>>>>>> 821af6ee
 
         road_net = RoadwayNetwork.read(
             link_file=base_network_link_file,
