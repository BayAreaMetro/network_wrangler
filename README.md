[![Build Status](https://travis-ci.org/wsp-sag/network_wrangler.svg?branch=master)](https://travis-ci.org/wsp-sag/network_wrangler)

# network_wrangler

Network Wrangler is a Python library for managing travel model network scenarios.

## System Requirements
Network Wrangler should be operating system agonistic and has been tested on Ubuntu and Mac OS.

In order to assist in installation, its helpful to have either [miniconda](https://docs.conda.io/en/latest/miniconda.html), [anaconda](https://docs.conda.io/projects/continuumio-conda/en/latest/user-guide/install/index.html#regular-installation) or [Docker CE](https://docs.docker.com/install/) installed.  If you don't have any of these already, we reommend starting with Miniconda for Python 3.7 as it has the smallest footprint. `conda` is the environment manager that is contained within both the Anaconda and mini-conda applications. All commands described below should be entered into the `Ananconda Prompt` command window. 

Network Wrangler does require Python 3.7+.  If you have a different version of Python installed, `conda` will take care of installing it for you in the installation instructions below.

## Installation
Network Wrangler uses Python 3.6 and above.  Requirements are stored in `requirements.txt` but are automatically installed when using `pip`.

If you are managing multiple python versions, we suggest using [`virtualenv`](https://virtualenv.pypa.io/en/latest/) or [`conda`](https://conda.io/en/latest/) virtual environments. `conda` is the environment manager that is contained within both the Anaconda and mini-conda applications. Do not add Anaconda to the system path during installation. This may cause problems with other programs that require python 2.7 to be placed in the system path.

<<<<<<< HEAD
Example installing and running tests using conda in the command line:

```bash
conda config --add channels conda-forge
conda create python=3.7 rtree geopandas osmnx -n <my_wrangler_environment>
conda activate <my_wrangler_environment>
=======
Example of one way of installing and running tests using conda in the Anaconda Prompt command line:

```bash
conda create python=3.7 -n wrangler_env
source activate wrangler_env
conda install rtree fiona geopandas shapely
>>>>>>> 7de208a4
pip install network-wrangler
pytest -s -m travis
```

Network wrangler can be installed in several ways depending on the user's needs. Installing from github is the simplest method and is appropriate when the user does not anticipate needing to update network wrangler. An update will require rebuilding the network wrangler environment. Installing from clone is slightly more involved and requires the user to have a git manager on their machine, but permits the user to install network wrangler with the `-e`, edit, option so that their network wrangler installation can be updated through pulling new commits from the network wrangler repo without a full reinstallation.

### From GitHub
Use the package manager [pip](https://pip.pypa.io/en/stable/) to install Network Wrangler from the source on GitHub.

```bash
conda config --add channels conda-forge
conda create python=3.7 rtree geopandas osmnx -n <my_wrangler_environment>
conda activate <my_wrangler_environment>
pip install git+https://github.com/wsp-sag/network_wrangler.git@master#egg=network_wrangler
```

Note: if you wanted to install from a specific tag/version number or branch, replace `@master` with `@<branchname>`  or `@tag`

### From Clone
If you are going to be working on Network Wrangler locally, you might want to clone it to your local machine and install it from the clone.  The -e will install it in [editable mode](https://pip.pypa.io/en/stable/reference/pip_install/?highlight=editable#editable-installs).

This is also useful if you want to continue to update your Network Wrangler as it is developed on GitHub.

**1. Open a terminal to get a command prompt.**

**2. Consider using a virtual environment manager like conda.**

Create a new environment by typing the following commands into the command prompt (it might take a few minutes).  

```bash
conda create python=3.7 -n wrangler_env
conda activate wrangler_env
```

I chose `wrangler_env` as the name of my environment, but you could choose something else...just remember it so that you can access it later.

**NOTE** in order to get back to "this" conda environment (i.e. after you close this command prompt), you will need to access it from the command line by using the following command:

```bash
conda activate wrangler_env
```

**3. Install finicky Requirements**

Some requirements are best installed using conda rather than "pip"

```bash
conda config --add channels conda-forge
conda install rtree geopandas osmnx
```

**4. "Clone" (aka download) network wrangler from Github on to your machine**

If you have [GitHub desktop](https://desktop.github.com/) installed, you can either do this by using the GitHub user interface by clicking on the green button "clone or download" in the [main network wrangler repository page](https://github.com/wsp-sag/network_wrangler).

Otherwise, you can use the command prompt to navigate to the directory that you would like to store your network wrangler clone and then using a [git command](https://git-scm.com/downloads) to clone it.

```bash
cd path to where you want to put wrangler
git clone https://github.com/wsp-sag/network_wrangler
```

Expected output:

```bash
cloning into network_wrangler...
remote: Enumerating objects: 53, done.
remote: Counting objects: 100% (53/53), done.
remote: Compressing objects: 100% (34/34), done.
remote: Total 307 (delta 28), reused 29 (delta 19), pack-reused 254
Receiving objects: 100% (307/307), 15.94 MiB | 10.49 MiB/s, done.
Resolving deltas: 100% (140/140), done.
```
<<<<<<< HEAD
=======
**4a. If you aren't using linux, try to install these packages before network wrangler**

Some packages are very finicky and don't like being installed from their version on the python package index on windows or macosx, so it is often necessary to install them ahead of network_wrangler.

```bash
conda install rtree geopandas 
```

>>>>>>> 7de208a4

**5. Install Network Wrangler in "develop" mode.**

Navigate your command prompt into the network wrangler folder and then install network wrangler in editable mode.
This will take a few minutes because it is also installing all the prerequisites.

```bash
cd network_wrangler
pip install -e .
```

There will be a lot of messy output, but it should end with something like:

```bash
Running setup.py develop for network-wrangler
Successfully installed Rtree-0.8.3 attrs-19.1.0 cchardet-2.1.4 chardet-3.0.4 click-7.0 click-plugins-1.1.1 cligj-0.5.0 cycler-0.10.0 decorator-4.4.0 descartes-1.1.0 fiona-1.8.6 geojson-2.4.1 geopandas-0.5.1 idna-2.8 isoweek-1.3.3 jsonschema-3.0.2 kiwisolver-1.1.0 matplotlib-3.1.1 munch-2.3.2 network-wrangler networkx-2.3 numpy-1.17.0 osmnx-0.10 pandas-0.25.0 partridge-1.1.0 pyparsing-2.4.2 pyproj-2.2.1 pyrsistent-0.15.4 python-dateutil-2.8.0 pytz-2019.2 pyyaml-5.1.2 requests-2.22.0 shapely-1.6.4.post2 six-1.12.0 urllib3-1.25.3
```

**5. Test the Installation**

You can test that network wrangler was properly installed by running the tests as follows:

```bash
pytest -s  -m  travis
```

Using the `-s` flag will run all the tests in "noisy" mode.
The `-m travis` flag runs only tests that are marked as for "travis" continuous  integration

Note: if you are not part of the project team and want to contribute code back to the project, please fork before you clone and then add the original repository to your upstream origin list per [these directions on github](https://help.github.com/en/articles/fork-a-repo).

### Using Docker

1. Install [Docker](https://docs.docker.com/install/)
2. Clone git repository (see instructions above) *NOTE: this is easiest way right now since repo is private. When it is public we can clone right from github without having to muck around with logins or keys*
3. From the cloned repository, open a terminal from the `/docker` folder and build and run the docker container corresponding to what you want to do by running `docker-compose run <container name> <entry point (optional)> --build`
4. Command to exit container: `exit`

Containers:
 - `wrangler-jupyter` started by running `docker-compose run wrangler-jupyter --build` is appropriate for running and testing wrangler.
   - Default action is to start [jupyter notebook](https://jupyter.org/) which can be found at http://127.0.0.1:8888
   - Safe: It creates an empty folder to store jupyter notebooks within the container but wont overwrite the source files on your actual machine.
   - Starting Bash: You can also start the container with a command line using `docker-compose run wrangler-jupyter /bin/bash --build`.  
   - Doesn't install development dependencies (although they can be installed from within the container)
 - `wrangler-ci` is a small image without extras meant for running tests and deploying to continuous integration server.
   - default command is to run [pytest](https://docs.pytest.org/en/latest/).
   - contains development dependencies so that it can run tests and build docs.
 - `wrangler-dev` is the most powerful but dangerous container `docker-compose run wrangler-dev /bin/bash --build`
   - Warning: It will synchronize code edited from the container to your wrangler clone.  This is great for developing within an IDE, but please take this into account.

### Common Installation Issues

**Issue: `clang: warning: libstdc++ is deprecated; move to libc++ with a minimum deployment target of OS X 10.9 [-Wdeprecated]`**
If you are using MacOS, you might need to update your [xcode command line tools and headers](https://developer.apple.com/downloads/)

**Issue: `OSError: Could not find libspatialindex_c library file`***
Try installing rtree on its own from the Anaconda cloud

```bash
conda install rtree
```
**Issue: Shapely, a pre-requisite, doesn't install propertly because it is missing GEOS module**
Try installing shapely on its own from the Anaconda cloud

```bash
conda install shapely
```
**Issue: Conda is unable to install a library or to update to a specific library version**
Try installing libraries from conda-forge

```bash
conda install -c conda-forge *library*
```

**Issue: User does not have permission to install in directories**
Try running Anaconda Prompt as an administrator.

## Quickstart

To get a feel for the API and using project cards, please refer to the "Wrangler Quickstart" jupyter notebook.

To start the notebook, open a command line in the network_wrangler top-level directory and type:

`jupyter notebook`


## Documentation
Documentation can be built from the `/docs` folder using the command: `make html`

## Usage
```python
import network_wrangler

##todo this is just an example for now

## Network Manipulation
my_network = network_wrangler.read_roadway_network(...) # returns
my_network.apply_project_card(...) # returns
my_network.write_roadway_network(...) # returns

## Scenario Building
my_scenario = scenario_from_network(roadway_network, transit_network)
my_scenario.add_projects(directory, keyword)
my_scenario.write_networks(directory, format)

```
## Attribution  
This project is built upon the ideas and concepts implemented in the [network wrangler project](https://github.com/sfcta/networkwrangler) by the [San Francisco County Transportation Authority](http://github.com/sfcta) and expanded upon by the [Metropolitan Transportation Commission](https://github.com/BayAreaMetro/NetworkWrangler).

While Network Wrangler as written here is based on these concepts, the code is distinct and builds upon other packages such as `geopandas` and `partridge` which hadn't been implemented when networkwrangler 1.0 was developed.

## Contributing
Pull requests are welcome. Please open an issue first to discuss what you would like to change.
Please make sure to update tests as appropriate.


## License
[Apache-2.0](https://choosealicense.com/licenses/apache-2.0/)<|MERGE_RESOLUTION|>--- conflicted
+++ resolved
@@ -7,7 +7,7 @@
 ## System Requirements
 Network Wrangler should be operating system agonistic and has been tested on Ubuntu and Mac OS.
 
-In order to assist in installation, its helpful to have either [miniconda](https://docs.conda.io/en/latest/miniconda.html), [anaconda](https://docs.conda.io/projects/continuumio-conda/en/latest/user-guide/install/index.html#regular-installation) or [Docker CE](https://docs.docker.com/install/) installed.  If you don't have any of these already, we reommend starting with Miniconda for Python 3.7 as it has the smallest footprint. `conda` is the environment manager that is contained within both the Anaconda and mini-conda applications. All commands described below should be entered into the `Ananconda Prompt` command window. 
+In order to assist in installation, its helpful to have either [miniconda](https://docs.conda.io/en/latest/miniconda.html), [anaconda](https://docs.conda.io/projects/continuumio-conda/en/latest/user-guide/install/index.html#regular-installation) or [Docker CE](https://docs.docker.com/install/) installed.  If you don't have any of these already, we reommend starting with Miniconda for Python 3.7 as it has the smallest footprint. `conda` is the environment manager that is contained within both the Anaconda and mini-conda applications. All commands described below should be entered into the `Ananconda Prompt` command window.
 
 Network Wrangler does require Python 3.7+.  If you have a different version of Python installed, `conda` will take care of installing it for you in the installation instructions below.
 
@@ -16,21 +16,12 @@
 
 If you are managing multiple python versions, we suggest using [`virtualenv`](https://virtualenv.pypa.io/en/latest/) or [`conda`](https://conda.io/en/latest/) virtual environments. `conda` is the environment manager that is contained within both the Anaconda and mini-conda applications. Do not add Anaconda to the system path during installation. This may cause problems with other programs that require python 2.7 to be placed in the system path.
 
-<<<<<<< HEAD
 Example installing and running tests using conda in the command line:
 
 ```bash
 conda config --add channels conda-forge
 conda create python=3.7 rtree geopandas osmnx -n <my_wrangler_environment>
 conda activate <my_wrangler_environment>
-=======
-Example of one way of installing and running tests using conda in the Anaconda Prompt command line:
-
-```bash
-conda create python=3.7 -n wrangler_env
-source activate wrangler_env
-conda install rtree fiona geopandas shapely
->>>>>>> 7de208a4
 pip install network-wrangler
 pytest -s -m travis
 ```
@@ -104,17 +95,6 @@
 Receiving objects: 100% (307/307), 15.94 MiB | 10.49 MiB/s, done.
 Resolving deltas: 100% (140/140), done.
 ```
-<<<<<<< HEAD
-=======
-**4a. If you aren't using linux, try to install these packages before network wrangler**
-
-Some packages are very finicky and don't like being installed from their version on the python package index on windows or macosx, so it is often necessary to install them ahead of network_wrangler.
-
-```bash
-conda install rtree geopandas 
-```
-
->>>>>>> 7de208a4
 
 **5. Install Network Wrangler in "develop" mode.**
 
@@ -133,7 +113,7 @@
 Successfully installed Rtree-0.8.3 attrs-19.1.0 cchardet-2.1.4 chardet-3.0.4 click-7.0 click-plugins-1.1.1 cligj-0.5.0 cycler-0.10.0 decorator-4.4.0 descartes-1.1.0 fiona-1.8.6 geojson-2.4.1 geopandas-0.5.1 idna-2.8 isoweek-1.3.3 jsonschema-3.0.2 kiwisolver-1.1.0 matplotlib-3.1.1 munch-2.3.2 network-wrangler networkx-2.3 numpy-1.17.0 osmnx-0.10 pandas-0.25.0 partridge-1.1.0 pyparsing-2.4.2 pyproj-2.2.1 pyrsistent-0.15.4 python-dateutil-2.8.0 pytz-2019.2 pyyaml-5.1.2 requests-2.22.0 shapely-1.6.4.post2 six-1.12.0 urllib3-1.25.3
 ```
 
-**5. Test the Installation**
+**6. Test the Installation**
 
 You can test that network wrangler was properly installed by running the tests as follows:
 
