--- conflicted
+++ resolved
@@ -9,10 +9,7 @@
 import pandas as pd
 from network_wrangler import offset_lat_lon
 from network_wrangler import haversine_distance
-<<<<<<< HEAD
-=======
 import networkx as nx
->>>>>>> 2047abef
 
 pd.set_option("display.max_rows", 500)
 pd.set_option("display.max_columns", 500)
@@ -243,10 +240,6 @@
     print("--Finished:", request.node.name)
 
 
-<<<<<<< HEAD
-@pytest.mark.menow
-=======
->>>>>>> 2047abef
 @pytest.mark.roadway
 @pytest.mark.travis
 def test_add_managed_lane(request):
@@ -531,11 +524,7 @@
 
 
 @pytest.mark.highway
-<<<<<<< HEAD
-@pytest.mark.ashishk
-=======
-@pytest.mark.travis
->>>>>>> 2047abef
+@pytest.mark.travis
 def test_write_model_net(request):
     print("\n--Starting:", request.node.name)
 
@@ -567,10 +556,7 @@
 
 
 @pytest.mark.offset
-<<<<<<< HEAD
-=======
-@pytest.mark.travis
->>>>>>> 2047abef
+@pytest.mark.travis
 def test_lat_lon_offset(request):
     print("\n--Starting:", request.node.name)
 
@@ -584,10 +570,7 @@
 
 
 @pytest.mark.get_dist
-<<<<<<< HEAD
-=======
-@pytest.mark.travis
->>>>>>> 2047abef
+@pytest.mark.travis
 def test_get_distance_bw_lat_lon(request):
     print("\n--Starting:", request.node.name)
 
@@ -596,8 +579,6 @@
     dist = haversine_distance(start, end)
     print(dist)
 
-<<<<<<< HEAD
-=======
     print("--Finished:", request.node.name)
 
 
@@ -679,5 +660,4 @@
         project_card_dictionary.get("links"), project_card_dictionary.get("nodes")
     )
 
->>>>>>> 2047abef
     print("--Finished:", request.node.name)