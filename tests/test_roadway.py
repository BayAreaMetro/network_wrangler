import os
import json
from geopandas import GeoDataFrame
import pytest
from network_wrangler import RoadwayNetwork
from network_wrangler import ProjectCard
import time
import numpy as np
import pandas as pd
from network_wrangler import offset_lat_lon
from network_wrangler import haversine_distance

pd.set_option("display.max_rows", 500)
pd.set_option("display.max_columns", 500)
pd.set_option("display.width", 50000)

"""
Run just the tests labeled basic using `pytest -m roadway`
To run with print statments, use `pytest -s -m roadway`
"""

STPAUL_DIR = os.path.join(
    os.path.dirname(os.path.dirname(os.path.realpath(__file__))), "example", "stpaul"
)
STPAUL_SHAPE_FILE = os.path.join(STPAUL_DIR, "shape.geojson")
STPAUL_LINK_FILE = os.path.join(STPAUL_DIR, "link.json")
STPAUL_NODE_FILE = os.path.join(STPAUL_DIR, "node.geojson")

SMALL_DIR = os.path.join(
    os.path.dirname(os.path.dirname(os.path.realpath(__file__))), "example", "single"
)
SMALL_SHAPE_FILE = os.path.join(SMALL_DIR, "shape.geojson")
SMALL_LINK_FILE = os.path.join(SMALL_DIR, "link.json")
SMALL_NODE_FILE = os.path.join(SMALL_DIR, "node.geojson")

def _read_stpaul_net():
    net = RoadwayNetwork.read(
        link_file=STPAUL_LINK_FILE,
        node_file=STPAUL_NODE_FILE,
        shape_file=STPAUL_SHAPE_FILE,
        fast=True,
    )
    return net

SCRATCH_DIR = os.path.join(
    os.path.dirname(os.path.dirname(os.path.realpath(__file__))), "scratch"
)

def _read_stpaul_net():
    net = RoadwayNetwork.read(
        link_file=STPAUL_LINK_FILE,
        node_file=STPAUL_NODE_FILE,
        shape_file=STPAUL_SHAPE_FILE,
        fast=True,
    )
    return net

@pytest.mark.roadway
@pytest.mark.travis
def test_roadway_read_write(request):
    print("\n--Starting:", request.node.name)

    out_prefix = "t_readwrite"
    out_shape_file = os.path.join(SCRATCH_DIR, out_prefix + "_" + "shape.geojson")
    out_link_file = os.path.join(SCRATCH_DIR, out_prefix + "_" + "link.json")
    out_node_file = os.path.join(SCRATCH_DIR, out_prefix + "_" + "node.geojson")

    time0 = time.time()

    net = RoadwayNetwork.read(
        link_file=SMALL_LINK_FILE,
        node_file=SMALL_NODE_FILE,
        shape_file=SMALL_SHAPE_FILE,
        fast=True,
    )
    time1 = time.time()
    print("Writing to: {}".format(SCRATCH_DIR))
    net.write(filename=out_prefix, path=SCRATCH_DIR)
    time2 = time.time()
    net_2 = RoadwayNetwork.read(
        link_file=out_link_file, node_file=out_node_file, shape_file=out_shape_file
    )
    time3 = time.time()

    read_time1 = time1 - time0
    read_time2 = time3 - time2
    write_time = time2 - time1

    print("TIME, read (w/out valdiation, with): {},{}".format(read_time1, read_time2))
    print("TIME, write:{}".format(write_time))
    """
    # right now don't have a good way of ignoring differences in rounding
    with open(shape_file, 'r') as s1:
        og_shape = json.loads(s1.read())
        #og_shape.replace('\r', '').replace('\n', '').replace(' ','')
    with open(os.path.join('scratch','t_readwrite_shape.geojson'), 'r')  as s2:
        new_shape = json.loads(s2.read())
        #new_shape.replace('\r', '').replace('\n', '').replace(' ','')
    assert(og_shape==new_shape)
    """


@pytest.mark.roadway
@pytest.mark.travis
def test_quick_roadway_read_write(request):
    print("\n--Starting:", request.node.name)

    out_prefix = "t_readwrite"
    out_shape_file = os.path.join(SCRATCH_DIR, out_prefix + "_" + "shape.geojson")
    out_link_file = os.path.join(SCRATCH_DIR, out_prefix + "_" + "link.json")
    out_node_file = os.path.join(SCRATCH_DIR, out_prefix + "_" + "node.geojson")
    net = RoadwayNetwork.read(
        link_file=SMALL_LINK_FILE,
        node_file=SMALL_NODE_FILE,
        shape_file=SMALL_SHAPE_FILE,
        fast=True,
    )
    net.write(filename=out_prefix, path=SCRATCH_DIR)
    net_2 = RoadwayNetwork.read(
        link_file=out_link_file, node_file=out_node_file, shape_file=out_shape_file
    )
    print("--Finished:", request.node.name)


@pytest.mark.parametrize(
    "selection",
    [ { \
        "link": [{"name": ["6th", "Sixth", "sixth"]}],
        "A": {"osm_node_id": "187899923"},
        "B": {"osm_node_id": "187865924"},
        "answer": ["187899923", "187858777", "187923585", "187865924"],
    },
    {
        "link": [{"name": ["6th", "Sixth", "sixth"]}],
        "A": {"osm_node_id": "187899923"},  # start searching for segments at A
        "B": {"osm_node_id": "187942339"},
    },
    {
        "link": [{"name": ["6th", "Sixth", "sixth"]}, {"lanes": [1, 2]}],
        "A": {"osm_node_id": "187899923"},  # start searching for segments at A
        "B": {"osm_node_id": "187942339"},
    },
    {
        "link": [{"name": ["I 35E"]}],
        "A": {"osm_node_id": "961117623"},  # start searching for segments at A
        "B": {"osm_node_id": "2564047368"},
    },
    {
        "link": [{"name": ["6th", "Sixth", "sixth"]}, {"model_link_id": [2846,2918]}, {"lanes": [1, 2]}],
    }]
)

<<<<<<< HEAD
@pytest.mark.menow
=======
>>>>>>> 6ae91977
@pytest.mark.roadway
@pytest.mark.travis
def test_select_roadway_features(request, selection):
    print("\n--Starting:", request.node.name)
    net = _read_stpaul_net()
    print("--->", selection)
    net.select_roadway_features(selection)

    print("building a selection key")
    sel_key = net.build_selection_key(selection)

    print("Features selected:", len(net.selections[sel_key]["selected_links"]))
    selected_link_indices = net.selections[sel_key]["selected_links"].index.tolist()
    if "answer" in selection.keys():
        print("Comparing answer")
        selected_nodes = [str(selection["A"]["osm_node_id"])] + net.links_df.loc[
            selected_link_indices, "v"
        ].tolist()
        # print("Nodes selected: ",selected_nodes)
        # print("Expected Answer: ", sel["answer"])
        assert set(selected_nodes) == set(selection["answer"])

    print("--Finished:", request.node.name)


@pytest.mark.roadway
@pytest.mark.travis
def test_select_roadway_features_from_projectcard(request):
    print("\n--Starting:", request.node.name)
    net = _read_stpaul_net()
    print("Reading project card ...")
    project_card_name = "3_multiple_roadway_attribute_change.yml"

    project_card_path = os.path.join(STPAUL_DIR, "project_cards", project_card_name)
    project_card = ProjectCard.read(project_card_path)

    print("Selecting roadway features ...")
    sel = project_card.facility
    selected_link_indices = net.select_roadway_features(sel)
    print("Features selected:", len(selected_link_indices))

    print("--Finished:", request.node.name)


@pytest.mark.parametrize(
    "apply_feature_change_project_card",
    [
    "1_simple_roadway_attribute_change.yml",
    "2_multiple_roadway.yml",
    "3_multiple_roadway_attribute_change.yml"
    ])

@pytest.mark.roadway
@pytest.mark.travis
def test_apply_roadway_feature_change(request, apply_feature_change_project_card):
    print("\n--Starting:", request.node.name)
    my_net = _read_stpaul_net()
    print("Reading project card", apply_feature_change_project_card, "...")
    project_card_path = os.path.join(STPAUL_DIR, "project_cards", apply_feature_change_project_card)
    project_card = ProjectCard.read(project_card_path)

    print("Selecting roadway features ...")
    selected_link_indices = my_net.select_roadway_features(project_card.facility)

    attributes_to_update = [p["property"] for p in project_card.properties]
    orig_links = my_net.links_df.loc[selected_link_indices, attributes_to_update]
    print("Original Links:\n", orig_links)

    my_net.apply_roadway_feature_change(
        my_net.select_roadway_features(project_card.facility),
        project_card.properties,
    )

    rev_links = my_net.links_df.loc[selected_link_indices, attributes_to_update]
    print("Revised Links:\n", rev_links)

    print("--Finished:", request.node.name)

<<<<<<< HEAD

=======
@pytest.mark.menow
>>>>>>> 6ae91977
@pytest.mark.roadway
@pytest.mark.travis
def test_add_managed_lane(request):
    print("\n--Starting:", request.node.name)
    net = _read_stpaul_net()
    print("Reading project card ...")
    project_card_name = "5_managed_lane.yml"
    project_card_path = os.path.join(STPAUL_DIR, "project_cards", project_card_name)
    project_card = ProjectCard.read(project_card_path)

    print("Selecting roadway features ...")
    selected_link_indices = net.select_roadway_features(project_card.facility)

    attributes_to_update = [p["property"] for p in project_card.properties]
    orig_links = net.links_df.loc[selected_link_indices, attributes_to_update]
    print("Original Links:\n", orig_links)

    net.apply_managed_lane_feature_change(
        net.select_roadway_features(project_card.facility), project_card.properties
    )

    rev_links = net.links_df.loc[selected_link_indices, attributes_to_update]
    print("Revised Links:\n", rev_links)

    net.write(filename="test_ml", path=SCRATCH_DIR)

    print("--Finished:", request.node.name)


@pytest.mark.roadway
@pytest.mark.travis
def test_add_adhoc_field(request):
    """
    Makes sure new fields can be added in the API and be saved and read in again.
    """
    print("\n--Starting:", request.node.name)
    net = _read_stpaul_net()
    net.links_df["my_ad_hoc_field"] = 22.5

    print("Network with field...\n ", net.links_df["my_ad_hoc_field"][0:5])

    assert net.links_df["my_ad_hoc_field"][0] == 22.5


@pytest.mark.roadway
@pytest.mark.travis
def test_add_adhoc_field_from_card(request):
    """
    Makes sure new fields can be added from a project card and that
    they will be the right type.
    """
    print("\n--Starting:", request.node.name)
    net = _read_stpaul_net()
    project_card_name = "new_fields_project_card.yml"

    print("Reading project card", project_card_name, "...")
    project_card_path = os.path.join(STPAUL_DIR, "project_cards", project_card_name)
    project_card = ProjectCard.read(project_card_path)

    print("Selecting roadway features ...")
    selected_link_indices = net.select_roadway_features(project_card.facility)

    attributes_to_update = [p["property"] for p in project_card.properties]

    net.apply_roadway_feature_change(
        net.select_roadway_features(project_card.facility), project_card.properties
    )

    rev_links = net.links_df.loc[selected_link_indices, attributes_to_update]
    rev_types = [(a, net.links_df[a].dtypes) for a in attributes_to_update]
    # rev_types = net.links_df[[attributes_to_update]].dtypes
    print("Revised Links:\n", rev_links, "\nNew Property Types:\n", rev_types)

    assert net.links_df.loc[selected_link_indices[0], "my_ad_hoc_field_float"] == 1.1
    assert net.links_df.loc[selected_link_indices[0], "my_ad_hoc_field_integer"] == 2
    assert (
        net.links_df.loc[selected_link_indices[0], "my_ad_hoc_field_string"] == "three"
    )
    print("--Finished:", request.node.name)


@pytest.mark.roadway
@pytest.mark.travis
def test_bad_properties_statements(request):
    """
    Makes sure new fields can be added from a project card and that
    they will be the right type.
    """

    print("\n--Starting:", request.node.name)
    net = _read_stpaul_net()
    ok_properties_change = [{"property": "lanes", "change": 1}]
    bad_properties_change = [{"property": "my_random_var", "change": 1}]
    bad_properties_existing = [{"property": "my_random_var", "existing": 1}]

    with pytest.raises(ValueError):
        net.validate_properties(bad_properties_change)

    with pytest.raises(ValueError):
        net.validate_properties(ok_properties_change, require_existing_for_change=True)

    with pytest.raises(ValueError):
        net.validate_properties(bad_properties_existing, ignore_existing=False)

    print("--Finished:", request.node.name)

<<<<<<< HEAD


=======
>>>>>>> 6ae91977
@pytest.mark.travis
@pytest.mark.roadway
def test_add_delete_roadway_project_card(request):
    print("\n--Starting:", request.node.name)

    print("Reading network ...")
    net = _read_stpaul_net()
    project_cards_list = [
        "10_simple_roadway_add_change.yml",
        "11_multiple_roadway_add_and_delete_change.yml",
    ]

    for card_name in project_cards_list:
        print("Applying project card - ", card_name, "...")
        project_card_path = os.path.join(STPAUL_DIR, "project_cards", card_name)
        project_card = ProjectCard.read(project_card_path, validate=False)

        orig_links_count = len(net.links_df)
        orig_nodes_count = len(net.nodes_df)

        missing_nodes = []
        missing_links = []

        project_card_dictionary = project_card.__dict__

        def _get_missing_nodes(project_card_dictionary):
            if project_card_dictionary[
                "category"
            ].lower() == "roadway deletion" and project_card_dictionary.get("nodes"):
                for key, val in project_card_dictionary["nodes"].items():
                    return [v for v in val if v not in net.nodes_df[key].tolist()]

        def _get_missing_links(project_card_dictionary):
            if project_card_dictionary[
                "category"
            ].lower() == "roadway deletion" and project_card_dictionary.get("links"):
                for key, val in project_card_dictionary["links"].items():
                    return [v for v in val if v not in net.links_df[key].tolist()]

        # count nodes that are in original network that should be deleted
        if not project_card_dictionary.get("changes"):
            m_n = _get_missing_nodes(project_card_dictionary)
            if m_n: missing_nodes+=m_n

            m_l = _get_missing_links(project_card_dictionary)
            if m_l: missing_links+=m_l
        else:
            for project_dictionary in project_card_dictionary["changes"]:
                m_n = _get_missing_nodes(project_dictionary)
                if m_n: missing_nodes+=m_n

                m_l = _get_missing_links(project_dictionary)
                if m_l: missing_links+=m_l

        net.apply(project_card.__dict__)

        rev_links_count = len(net.links_df)
        rev_nodes_count = len(net.nodes_df)

        def _count_add_or_delete_features(project_card_dictionary):
            _links_added = 0
            _nodes_added = 0
            _links_deleted = 0
            _nodes_deleted = 0

            if project_card_dictionary["category"].lower() == "add new roadway":
                if project_card_dictionary.get("links") is not None:
                    _links_added = len(project_card_dictionary["links"])
                if project_card_dictionary.get("nodes") is not None:
                    _nodes_added = len(project_card_dictionary["nodes"])

            if project_card_dictionary["category"].lower() == "roadway deletion":
                if project_card_dictionary.get("links") is not None:
                    print("links", project_card_dictionary["links"])
                    _links_deleted = sum(
                        len(project_card_dictionary["links"][key])
                        for key in project_card_dictionary["links"]
                    )
                if project_card_dictionary.get("nodes"):
                    print("nodes", project_card_dictionary["nodes"])
                    _nodes_deleted = sum(
                        len(project_card_dictionary["nodes"][key])
                        for key in project_card_dictionary["nodes"]
                    )
                    print("nodes_deleted:", _nodes_deleted)
                    print("NODES:", project_card_dictionary["nodes"])

            return {
                "links_added": _links_added,
                "nodes_added": _nodes_added,
                "links_deleted": _links_deleted,
                "nodes_deleted": _nodes_deleted,
            }

        links_added = 0
        links_deleted = 0
        nodes_added = 0
        nodes_deleted = 0

        if not project_card_dictionary.get("changes"):
            count_info = _count_add_or_delete_features(project_card_dictionary)
            links_added = count_info["links_added"]
            links_deleted = count_info["links_deleted"]
            nodes_added = count_info["nodes_added"]
            nodes_deleted = count_info["nodes_deleted"]
        else:
            for project_dictionary in project_card_dictionary["changes"]:
                count_info = _count_add_or_delete_features(project_dictionary)
                links_added += count_info["links_added"]
                links_deleted += count_info["links_deleted"]
                nodes_added += count_info["nodes_added"]
                nodes_deleted += count_info["nodes_deleted"]

        num_missing_nodes = len(set(missing_nodes))
        print("MISSING NODES:",num_missing_nodes)

        num_missing_links = len(set(missing_links))
        print("MISSING LINKS:",num_missing_links)

        net_links_network = rev_links_count - orig_links_count
        net_links_project_card = links_added - links_deleted + num_missing_links

        net_nodes_network = rev_nodes_count - orig_nodes_count
        net_nodes_project_card = nodes_added - nodes_deleted + num_missing_nodes
        assert net_links_network == net_links_project_card
        assert net_nodes_network == net_nodes_project_card

    print("--Finished:", request.node.name)

@pytest.mark.roadway
@pytest.mark.travis
def test_export_network_to_csv(request):
    print("\n--Starting:", request.node.name)
    net = _read_stpaul_net()
    net.links_df.to_csv(os.path.join(SCRATCH_DIR, "links_df.csv"), index=False)
    net.nodes_df.to_csv(os.path.join(SCRATCH_DIR, "nodes_df.csv"), index=False)

variable_queries = [
    {"v":"lanes",'category': None, "time_period": ['7:00', '9:00']},
    {"v":"ML_price", 'category': "sov", 'time_period': ['7:00', '9:00']},
    {"v":"ML_price", 'category': ["hov3","hov2"], 'time_period': ['7:00', '9:00']}
]
@pytest.mark.parametrize("variable_query", variable_queries)

@pytest.mark.roadway
def test_query_roadway_property_by_time_group(request, variable_query):
    print("\n--Starting:", request.node.name)
    net = _read_stpaul_net()
    print("Applying project card...")
    project_card_path = os.path.join(STPAUL_DIR, "project_cards", "5_managed_lane.yml")
    project_card = ProjectCard.read(project_card_path, validate=False)
    net.apply_managed_lane_feature_change(
        net.select_roadway_features(project_card.facility), project_card.properties
    )
    print("Querying Attribute...")
    print("QUERY:\n",variable_query)
    v_series = net.get_property_by_time_period_and_group(
        variable_query['v'],
        category = variable_query['category'],
        time_period = variable_query['time_period'],
    )
    selected_link_indices = net.select_roadway_features(project_card.facility)

    print("CALCULATED:\n",v_series.loc[selected_link_indices])
    print("ORIGINAL:\n",net.links_df.loc[selected_link_indices,variable_query['v']])


<<<<<<< HEAD
    ## todo make test make sure the values are correct.
=======

    ## todo make test make sure the values are correct.

@pytest.mark.highway
@pytest.mark.ashishk
def test_write_model_net(request):
    print("\n--Starting:", request.node.name)

    print("Reading network ...")

    net = RoadwayNetwork.read(
        link_file=STPAUL_LINK_FILE,
        node_file=STPAUL_NODE_FILE,
        shape_file=STPAUL_SHAPE_FILE,
        fast=True,
    )

    print("Reading project card ...")
    project_card_name = "5_managed_lane.yml"
    project_card_path = os.path.join(STPAUL_DIR, "project_cards", project_card_name)
    project_card = ProjectCard.read(project_card_path)

    net.apply(project_card.__dict__)
    net.links_df.to_csv(os.path.join(SCRATCH_DIR, "in_ml_links.csv"), index=False)
    net.nodes_df.to_csv(os.path.join(SCRATCH_DIR, "in_ml_nodes.csv"), index=False)
    net.shapes_df.to_csv(os.path.join(SCRATCH_DIR, "in_ml_shape.csv"), index=False)

    ml_net = net.create_managed_lane_network(in_place=False)
    ml_net.links_df.to_csv(os.path.join(SCRATCH_DIR, "out_ml_links.csv"), index=False)
    ml_net.nodes_df.to_csv(os.path.join(SCRATCH_DIR, "out_ml_nodes.csv"), index=False)
    ml_net.shapes_df.to_csv(os.path.join(SCRATCH_DIR, "out_ml_shape.csv"), index=False)

    print("--Finished:", request.node.name)

@pytest.mark.offset
def test_lat_lon_offset(request):
    print("\n--Starting:", request.node.name)

    in_lat_lon = [-93.0903549, 44.961085]
    print(in_lat_lon)

    new_lat_lon = offset_lat_lon(in_lat_lon)
    print(new_lat_lon)

    print("--Finished:", request.node.name)

@pytest.mark.get_dist
def test_get_distance_bw_lat_lon(request):
    print("\n--Starting:", request.node.name)

    start = [-93.0889873, 44.966861]
    end = [-93.08844310000001, 44.9717832]
    dist = haversine_distance(start, end)
    print(dist)

    print("--Finished:", request.node.name)
>>>>>>> 6ae91977
<|MERGE_RESOLUTION|>--- conflicted
+++ resolved
@@ -150,10 +150,6 @@
     }]
 )
 
-<<<<<<< HEAD
-@pytest.mark.menow
-=======
->>>>>>> 6ae91977
 @pytest.mark.roadway
 @pytest.mark.travis
 def test_select_roadway_features(request, selection):
@@ -232,11 +228,7 @@
 
     print("--Finished:", request.node.name)
 
-<<<<<<< HEAD
-
-=======
 @pytest.mark.menow
->>>>>>> 6ae91977
 @pytest.mark.roadway
 @pytest.mark.travis
 def test_add_managed_lane(request):
@@ -343,11 +335,6 @@
 
     print("--Finished:", request.node.name)
 
-<<<<<<< HEAD
-
-
-=======
->>>>>>> 6ae91977
 @pytest.mark.travis
 @pytest.mark.roadway
 def test_add_delete_roadway_project_card(request):
@@ -515,9 +502,6 @@
     print("ORIGINAL:\n",net.links_df.loc[selected_link_indices,variable_query['v']])
 
 
-<<<<<<< HEAD
-    ## todo make test make sure the values are correct.
-=======
 
     ## todo make test make sure the values are correct.
 
@@ -573,5 +557,4 @@
     dist = haversine_distance(start, end)
     print(dist)
 
-    print("--Finished:", request.node.name)
->>>>>>> 6ae91977
+    print("--Finished:", request.node.name)