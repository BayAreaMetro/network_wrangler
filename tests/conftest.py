import copy
import os

import pandas as pd
import pytest


pd.set_option("display.max_rows", 500)
pd.set_option("display.max_columns", 500)
pd.set_option("display.width", 50000)


@pytest.fixture(scope="session", autouse=True)
def test_logging(test_out_dir):
    from network_wrangler import setup_logging

    setup_logging(
        info_log_filename=os.path.join(test_out_dir, "tests.info.log"),
        debug_log_filename=os.path.join(test_out_dir, "tests.debug.log"),
    )


@pytest.fixture(scope="session")
def base_dir():
    return os.path.dirname(os.path.dirname(os.path.realpath(__file__)))


@pytest.fixture(scope="session")
def example_dir(base_dir):
    return os.path.join(base_dir, "examples")


@pytest.fixture(scope="session")
def test_dir():
    return os.path.dirname(os.path.realpath(__file__))


@pytest.fixture(scope="session")
def test_out_dir(test_dir):
    _test_out_dir = os.path.join(test_dir, "out")
    if not os.path.exists(_test_out_dir):
        os.mkdir(_test_out_dir)
    return _test_out_dir


<<<<<<< HEAD
=======
@pytest.fixture
def stpaul_base_scenario(stpaul_ex_dir, stpaul_net, stpaul_transit_net):
    base_scenario = {
        "road_net": copy.deepcopy(stpaul_net),
        "transit_net": copy.deepcopy(stpaul_transit_net),
    }
    return base_scenario

@pytest.fixture(scope="session")
def stpaul_card_dir(stpaul_ex_dir):
    return os.path.join(stpaul_ex_dir, "project_cards")


>>>>>>> 708772f9
@pytest.fixture(scope="session")
def stpaul_ex_dir(example_dir):
    return os.path.join(example_dir, "stpaul")


@pytest.fixture(scope="session")
def small_ex_dir(example_dir):
    return os.path.join(example_dir, "single")


@pytest.fixture(scope="session")
def scratch_dir(base_dir):
    return os.path.join(base_dir, "scratch")


@pytest.fixture(scope="module")
def stpaul_net(stpaul_ex_dir):
    from network_wrangler import RoadwayNetwork

    shape_filename = os.path.join(stpaul_ex_dir, "shape.geojson")
    link_filename = os.path.join(stpaul_ex_dir, "link.json")
    node_filename = os.path.join(stpaul_ex_dir, "node.geojson")

    net = RoadwayNetwork.read(
        link_file=link_filename,
        node_file=node_filename,
        shape_file=shape_filename,
    )
    return net

@pytest.fixture(scope="module")
def stpaul_transit_net(stpaul_ex_dir):
    from network_wrangler import TransitNetwork
    return TransitNetwork.read(stpaul_ex_dir)

@pytest.fixture(scope="module")
def small_net(small_ex_dir):
    from network_wrangler import RoadwayNetwork

    shape_filename = os.path.join(small_ex_dir, "shape.geojson")
    link_filename = os.path.join(small_ex_dir, "link.json")
    node_filename = os.path.join(small_ex_dir, "node.geojson")

    net = RoadwayNetwork.read(
        link_file=link_filename,
        node_file=node_filename,
        shape_file=shape_filename,
        fast=True,
    )
    return net<|MERGE_RESOLUTION|>--- conflicted
+++ resolved
@@ -42,9 +42,6 @@
         os.mkdir(_test_out_dir)
     return _test_out_dir
 
-
-<<<<<<< HEAD
-=======
 @pytest.fixture
 def stpaul_base_scenario(stpaul_ex_dir, stpaul_net, stpaul_transit_net):
     base_scenario = {
@@ -58,7 +55,6 @@
     return os.path.join(stpaul_ex_dir, "project_cards")
 
 
->>>>>>> 708772f9
 @pytest.fixture(scope="session")
 def stpaul_ex_dir(example_dir):
     return os.path.join(example_dir, "stpaul")
